-- Prosody IM
-- Copyright (C) 2008-2010 Matthew Wild
-- Copyright (C) 2008-2010 Waqas Hussain
--
-- This project is MIT/X11 licensed. Please see the
-- COPYING file in the source package for more information.
--

local softreq = require"util.dependencies".softreq;
local ssl = softreq"ssl";
if not ssl then
	return {
		create_context = function ()
			return nil, "LuaSec (required for encryption) was not found";
		end;
		reload_ssl_config = function () end;
	}
end

local configmanager = require "core.configmanager";
local log = require "util.logger".init("certmanager");
local ssl_context = ssl.context or softreq"ssl.context";
local ssl_newcontext = ssl.newcontext;
local new_config = require"util.sslconfig".new;
local stat = require "lfs".attributes;

local x509 = require "util.x509";
local lfs = require "lfs";

local tonumber, tostring = tonumber, tostring;
local pairs = pairs;
local t_remove = table.remove;
local type = type;
local io_open = io.open;
local select = select;
local now = os.time;
local next = next;
local pcall = pcall;

local prosody = prosody;
local pathutil = require"util.paths";
local resolve_path = pathutil.resolve_relative_path;
local config_path = prosody.paths.config or ".";

local function test_option(option)
	return not not ssl_newcontext({mode="server",protocol="sslv23",options={ option }});
end

local luasec_major, luasec_minor = ssl._VERSION:match("^(%d+)%.(%d+)");
local luasec_version = tonumber(luasec_major) * 100 + tonumber(luasec_minor);
<<<<<<< HEAD
-- TODO Use ssl.config instead of require here once we are sure that the fix
-- in LuaSec has been widely distributed
-- https://github.com/brunoos/luasec/issues/149
local luasec_has = softreq"ssl.config" or {
=======
local luasec_has = ssl.config or softreq"ssl.config" or {
>>>>>>> a95576d4
	algorithms = {
		ec = luasec_version >= 5;
	};
	capabilities = {
		curves_list = luasec_version >= 7;
	};
	options = {
		cipher_server_preference = test_option("cipher_server_preference");
		no_ticket = test_option("no_ticket");
		no_compression = test_option("no_compression");
		single_dh_use = test_option("single_dh_use");
		single_ecdh_use = test_option("single_ecdh_use");
		no_renegotiation = test_option("no_renegotiation");
	};
};

local _ENV = nil;
-- luacheck: std none

-- Global SSL options if not overridden per-host
local global_ssl_config = configmanager.get("*", "ssl");

local global_certificates = configmanager.get("*", "certificates") or "certs";

local crt_try = { "", "/%s.crt", "/%s/fullchain.pem", "/%s.pem", };
local key_try = { "", "/%s.key", "/%s/privkey.pem",   "/%s.pem", };

local function find_cert(user_certs, name)
	local certs = resolve_path(config_path, user_certs or global_certificates);
	log("debug", "Searching %s for a key and certificate for %s...", certs, name);
	for i = 1, #crt_try do
		local crt_path = certs .. crt_try[i]:format(name);
		local key_path = certs .. key_try[i]:format(name);

		if stat(crt_path, "mode") == "file" then
			if crt_path == key_path then
				if key_path:sub(-4) == ".crt" then
					key_path = key_path:sub(1, -4) .. "key";
				elseif key_path:sub(-14) == "/fullchain.pem" then
					key_path = key_path:sub(1, -14) .. "privkey.pem";
				end
			end

			if stat(key_path, "mode") == "file" then
				log("debug", "Selecting certificate %s with key %s for %s", crt_path, key_path, name);
				return { certificate = crt_path, key = key_path };
			end
		end
	end
	log("debug", "No certificate/key found for %s", name);
end

local function find_matching_key(cert_path)
	-- FIXME we shouldn't need to guess the key filename
	if cert_path:sub(-4) == ".crt" then
		return cert_path:sub(1, -4) .. "key";
	elseif cert_path:sub(-14) == "/fullchain.pem" then
		return cert_path:sub(1, -14) .. "privkey.pem";
	end
end

local function index_certs(dir, files_by_name, depth_limit)
	files_by_name = files_by_name or {};
	depth_limit = depth_limit or 3;
	if depth_limit <= 0 then return files_by_name; end

	local ok, iter, v, i = pcall(lfs.dir, dir);
	if not ok then
		log("error", "Error indexing certificate directory %s: %s", dir, iter);
		-- Return an empty index, otherwise this just triggers a nil indexing
		-- error, plus this function would get called again.
		-- Reloading the config after correcting the problem calls this again so
		-- that's what should be done.
		return {}, iter;
	end
	for file in iter, v, i do
		local full = pathutil.join(dir, file);
		if lfs.attributes(full, "mode") == "directory" then
			if file:sub(1,1) ~= "." then
				index_certs(full, files_by_name, depth_limit-1);
			end
			-- TODO support more filename patterns?
		elseif full:match("%.crt$") or full:match("/fullchain%.pem$") then
			local f = io_open(full);
			if f then
				-- TODO look for chained certificates
				local firstline = f:read();
				if firstline == "-----BEGIN CERTIFICATE-----" then
					f:seek("set")
					local cert = ssl.loadcertificate(f:read("*a"))
					-- TODO if more than one cert is found for a name, the most recently
					-- issued one should be used.
					-- for now, just filter out expired certs
					-- TODO also check if there's a corresponding key
					if cert:validat(now()) then
						local names = x509.get_identities(cert);
						log("debug", "Found certificate %s with identities %q", full, names);
						for name, services in pairs(names) do
							-- TODO check services
							if files_by_name[name] then
								files_by_name[name][full] = services;
							else
								files_by_name[name] = { [full] = services; };
							end
						end
					end
				end
				f:close();
			end
		end
	end
	log("debug", "Certificate index: %q", files_by_name);
	-- | hostname | filename | service |
	return files_by_name;
end

local cert_index;

local function find_host_cert(host)
	if not host then return nil; end
	if not cert_index then
		cert_index = index_certs(resolve_path(config_path, global_certificates));
	end
	local certs = cert_index[host];
	if certs then
		local cert_filename, services = next(certs);
		if services["*"] then
			log("debug", "Using cert %q from index", cert_filename);
			return {
				certificate = cert_filename,
				key = find_matching_key(cert_filename),
			}
		end
	end

	return find_cert(configmanager.get(host, "certificate"), host) or find_host_cert(host:match("%.(.+)$"));
end

local function find_service_cert(service, port)
	if not cert_index then
		cert_index = index_certs(resolve_path(config_path, global_certificates));
	end
	for _, certs in pairs(cert_index) do
		for cert_filename, services in pairs(certs) do
			if services[service] or services["*"] then
				log("debug", "Using cert %q from index", cert_filename);
				return {
					certificate = cert_filename,
					key = find_matching_key(cert_filename),
				}
			end
		end
	end
	local cert_config = configmanager.get("*", service.."_certificate");
	if type(cert_config) == "table" then
		cert_config = cert_config[port] or cert_config.default;
	end
	return find_cert(cert_config, service);
end

-- Built-in defaults
local core_defaults = {
	capath = "/etc/ssl/certs";
	depth = 9;
	protocol = "tlsv1+";
	verify = "none";
	options = {
		cipher_server_preference = luasec_has.options.cipher_server_preference;
		no_ticket = luasec_has.options.no_ticket;
		no_compression = luasec_has.options.no_compression and configmanager.get("*", "ssl_compression") ~= true;
		single_dh_use = luasec_has.options.single_dh_use;
		single_ecdh_use = luasec_has.options.single_ecdh_use;
		no_renegotiation = luasec_has.options.no_renegotiation;
	};
	verifyext = {
		"lsec_continue", -- Continue past certificate verification errors
		"lsec_ignore_purpose", -- Validate client certificates as if they were server certificates
	};
	curve = luasec_has.algorithms.ec and not luasec_has.capabilities.curves_list and "secp384r1";
	curveslist = {
		"X25519",
		"P-384",
		"P-256",
		"P-521",
	};
	ciphers = {      -- Enabled ciphers in order of preference:
		"HIGH+kEECDH", -- Ephemeral Elliptic curve Diffie-Hellman key exchange
		"HIGH+kEDH",   -- Ephemeral Diffie-Hellman key exchange, if a 'dhparam' file is set
		"HIGH",        -- Other "High strength" ciphers
		               -- Disabled cipher suites:
		"!PSK",        -- Pre-Shared Key - not used for XMPP
		"!SRP",        -- Secure Remote Password - not used for XMPP
		"!3DES",       -- 3DES - slow and of questionable security
		"!aNULL",      -- Ciphers that does not authenticate the connection
	};
}

if luasec_has.curves then
	for i = #core_defaults.curveslist, 1, -1 do
		if not luasec_has.curves[ core_defaults.curveslist[i] ] then
			t_remove(core_defaults.curveslist, i);
		end
	end
else
	core_defaults.curveslist = nil;
end

local path_options = { -- These we pass through resolve_path()
	key = true, certificate = true, cafile = true, capath = true, dhparam = true
}

local function create_context(host, mode, ...)
	local cfg = new_config();
	cfg:apply(core_defaults);
	local service_name, port = host:match("^(%S+) port (%d+)$");
	if service_name then
		log("debug", "Automatically locating certs for service %s on port %s", service_name, port);
		cfg:apply(find_service_cert(service_name, tonumber(port)));
	else
		log("debug", "Automatically locating certs for host %s", host);
		cfg:apply(find_host_cert(host));
	end
	cfg:apply({
		mode = mode,
		-- We can't read the password interactively when daemonized
		password = function() log("error", "Encrypted certificate for %s requires 'ssl' 'password' to be set in config", host); end;
	});
	cfg:apply(global_ssl_config);

	for i = select('#', ...), 1, -1 do
		cfg:apply(select(i, ...));
	end
	local user_ssl_config = cfg:final();

	if mode == "server" then
		if not user_ssl_config.certificate then
			log("info", "No certificate present in SSL/TLS configuration for %s. SNI will be required.", host);
		end
		if user_ssl_config.certificate and not user_ssl_config.key then return nil, "No key present in SSL/TLS configuration for "..host; end
	end

	for option in pairs(path_options) do
		if type(user_ssl_config[option]) == "string" then
			user_ssl_config[option] = resolve_path(config_path, user_ssl_config[option]);
		else
			user_ssl_config[option] = nil;
		end
	end

	-- LuaSec expects dhparam to be a callback that takes two arguments.
	-- We ignore those because it is mostly used for having a separate
	-- set of params for EXPORT ciphers, which we don't have by default.
	if type(user_ssl_config.dhparam) == "string" then
		local f, err = io_open(user_ssl_config.dhparam);
		if not f then return nil, "Could not open DH parameters: "..err end
		local dhparam = f:read("*a");
		f:close();
		user_ssl_config.dhparam = function() return dhparam; end
	end

	local ctx, err = ssl_newcontext(user_ssl_config);

	-- COMPAT Older LuaSec ignores the cipher list from the config, so we have to take care
	-- of it ourselves (W/A for #x)
	if ctx and user_ssl_config.ciphers then
		local success;
		success, err = ssl_context.setcipher(ctx, user_ssl_config.ciphers);
		if not success then ctx = nil; end
	end

	if not ctx then
		err = err or "invalid ssl config"
		local file = err:match("^error loading (.-) %(");
		if file then
			local typ;
			if file == "private key" then
				typ = file;
				file = user_ssl_config.key or "your private key";
			elseif file == "certificate" then
				typ = file;
				file = user_ssl_config.certificate or "your certificate file";
			end
			local reason = err:match("%((.+)%)$") or "some reason";
			if reason == "Permission denied" then
				reason = "Check that the permissions allow Prosody to read this file.";
			elseif reason == "No such file or directory" then
				reason = "Check that the path is correct, and the file exists.";
			elseif reason == "system lib" then
				reason = "Previous error (see logs), or other system error.";
			elseif reason == "no start line" then
				reason = "Check that the file contains a "..(typ or file);
			elseif reason == "(null)" or not reason then
				reason = "Check that the file exists and the permissions are correct";
			else
				reason = "Reason: "..tostring(reason):lower();
			end
			log("error", "SSL/TLS: Failed to load '%s': %s (for %s)", file, reason, host);
		else
			log("error", "SSL/TLS: Error initialising for %s: %s", host, err);
		end
	end
	return ctx, err, user_ssl_config;
end

local function reload_ssl_config()
	global_ssl_config = configmanager.get("*", "ssl");
	global_certificates = configmanager.get("*", "certificates") or "certs";
	if luasec_has.options.no_compression then
		core_defaults.options.no_compression = configmanager.get("*", "ssl_compression") ~= true;
	end
	cert_index = index_certs(resolve_path(config_path, global_certificates));
end

prosody.events.add_handler("config-reloaded", reload_ssl_config);

return {
	create_context = create_context;
	reload_ssl_config = reload_ssl_config;
	find_cert = find_cert;
	find_host_cert = find_host_cert;
};<|MERGE_RESOLUTION|>--- conflicted
+++ resolved
@@ -48,14 +48,7 @@
 
 local luasec_major, luasec_minor = ssl._VERSION:match("^(%d+)%.(%d+)");
 local luasec_version = tonumber(luasec_major) * 100 + tonumber(luasec_minor);
-<<<<<<< HEAD
--- TODO Use ssl.config instead of require here once we are sure that the fix
--- in LuaSec has been widely distributed
--- https://github.com/brunoos/luasec/issues/149
-local luasec_has = softreq"ssl.config" or {
-=======
 local luasec_has = ssl.config or softreq"ssl.config" or {
->>>>>>> a95576d4
 	algorithms = {
 		ec = luasec_version >= 5;
 	};
