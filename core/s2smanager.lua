-- Prosody IM
-- Copyright (C) 2008-2009 Matthew Wild
-- Copyright (C) 2008-2009 Waqas Hussain
-- 
-- This project is MIT/X11 licensed. Please see the
-- COPYING file in the source package for more information.
--



local hosts = hosts;
local sessions = sessions;
local core_process_stanza = function(a, b) core_process_stanza(a, b); end
local add_task = require "util.timer".add_task;
local socket = require "socket";
local format = string.format;
local t_insert, t_sort = table.insert, table.sort;
local get_traceback = debug.traceback;
local tostring, pairs, ipairs, getmetatable, newproxy, error, tonumber
    = tostring, pairs, ipairs, getmetatable, newproxy, error, tonumber;

local idna_to_ascii = require "util.encodings".idna.to_ascii;
local connlisteners_get = require "net.connlisteners".get;
local wrapclient = require "net.server".wrapclient;
local modulemanager = require "core.modulemanager";
local st = require "stanza";
local stanza = st.stanza;
local nameprep = require "util.encodings".stringprep.nameprep;

local fire_event = require "core.eventmanager".fire_event;
local uuid_gen = require "util.uuid".generate;

local logger_init = require "util.logger".init;

local log = logger_init("s2smanager");

local sha256_hash = require "util.hashes".sha256;

local dialback_secret = uuid_gen();

local adns, dns = require "net.adns", require "net.dns";
local config = require "core.configmanager";
local connect_timeout = config.get("*", "core", "s2s_timeout") or 60;
local dns_timeout = config.get("*", "core", "dns_timeout") or 60;
local max_dns_depth = config.get("*", "core", "dns_max_depth") or 3;

incoming_s2s = {};
_G.prosody.incoming_s2s = incoming_s2s;
local incoming_s2s = incoming_s2s;

module "s2smanager"

function compare_srv_priorities(a,b)
	return a.priority < b.priority or (a.priority == b.priority and a.weight > b.weight);
end

local function bounce_sendq(session, reason)
	local sendq = session.sendq;
	if sendq then
		session.log("info", "sending error replies for "..#sendq.." queued stanzas because of failed outgoing connection to "..tostring(session.to_host));
		local dummy = {
			type = "s2sin";
			send = function(s)
				(session.log or log)("error", "Replying to to an s2s error reply, please report this! Traceback: %s", get_traceback());
			end;
			dummy = true;
		};
		for i, data in ipairs(sendq) do
			local reply = data[2];
			local xmlns = reply.attr.xmlns;
			if not xmlns or xmlns == "jabber:client" or xmlns == "jabber:server" then
				reply.attr.type = "error";
				reply:tag("error", {type = "cancel"})
					:tag("remote-server-not-found", {xmlns = "urn:ietf:params:xml:ns:xmpp-stanzas"}):up();
				if reason then
					reply:tag("text", {xmlns = "urn:ietf:params:xml:ns:xmpp-stanzas"}):text("Connection failed: "..reason):up();
				end
				core_process_stanza(dummy, reply);
			end
			sendq[i] = nil;
		end
		session.sendq = nil;
	end
end

function send_to_host(from_host, to_host, data)
	if not hosts[from_host] then
		log("warn", "Attempt to send stanza from %s - a host we don't serve", from_host);
		return false;
	end
	local host = hosts[from_host].s2sout[to_host];
	if host then
		-- We have a connection to this host already
		if host.type == "s2sout_unauthed" and (data.name ~= "db:verify" or not host.dialback_key) and ((not data.xmlns) or data.xmlns == "jabber:client" or data.xmlns == "jabber:server") then
			(host.log or log)("debug", "trying to send over unauthed s2sout to "..to_host);
			
			-- Queue stanza until we are able to send it
			if host.sendq then t_insert(host.sendq, {tostring(data), st.reply(data)});
			else host.sendq = { {tostring(data), st.reply(data)} }; end
			host.log("debug", "stanza [%s] queued ", data.name);
		elseif host.type == "local" or host.type == "component" then
			log("error", "Trying to send a stanza to ourselves??")
			log("error", "Traceback: %s", get_traceback());
			log("error", "Stanza: %s", tostring(data));
		else
			(host.log or log)("debug", "going to send stanza to "..to_host.." from "..from_host);
			-- FIXME
			if host.from_host ~= from_host then
				log("error", "WARNING! This might, possibly, be a bug, but it might not...");
				log("error", "We are going to send from %s instead of %s", tostring(host.from_host), tostring(from_host));
			end
			host.sends2s(data);
			host.log("debug", "stanza sent over "..host.type);
		end
	else
		log("debug", "opening a new outgoing connection for this stanza");
		local host_session = new_outgoing(from_host, to_host);

		-- Store in buffer
		host_session.sendq = { {tostring(data), st.reply(data)} };
		log("debug", "stanza [%s] queued until connection complete", tostring(data.name));
		if (not host_session.connecting) and (not host_session.conn) then
			log("warn", "Connection to %s failed already, destroying session...", to_host);
			destroy_session(host_session);
		end
	end
end

local open_sessions = 0;

function new_incoming(conn)
	local session = { conn = conn, type = "s2sin_unauthed", direction = "incoming", hosts = {} };
	if true then
		session.trace = newproxy(true);
		getmetatable(session.trace).__gc = function () open_sessions = open_sessions - 1; end;
	end
	open_sessions = open_sessions + 1;
	local w, log = conn.write, logger_init("s2sin"..tostring(conn):match("[a-f0-9]+$"));
	session.log = log;
	session.sends2s = function (t) log("debug", "sending: %s", tostring(t)); w(tostring(t)); end
	incoming_s2s[session] = true;
	add_task(connect_timeout, function ()
		if session.conn ~= conn or
		   session.type == "s2sin" then
			return; -- Ok, we're connect[ed|ing]
		end
		-- Not connected, need to close session and clean up
		(session.log or log)("warn", "Destroying incomplete session %s->%s due to inactivity", 
		    session.from_host or "(unknown)", session.to_host or "(unknown)");
		session:close("connection-timeout");
	end);
	return session;
end

function new_outgoing(from_host, to_host)
		local host_session = { to_host = to_host, from_host = from_host, host = from_host, 
		                       notopen = true, type = "s2sout_unauthed", direction = "outgoing" };
		
		hosts[from_host].s2sout[to_host] = host_session;
		
		local log;
		do
			local conn_name = "s2sout"..tostring(host_session):match("[a-f0-9]*$");
			log = logger_init(conn_name);
			host_session.log = log;
		end
		
		-- Kick the connection attempting machine
		attempt_connection(host_session);
		
		if not host_session.sends2s then		
			-- A sends2s which buffers data (until the stream is opened)
			-- note that data in this buffer will be sent before the stream is authed
			-- and will not be ack'd in any way, successful or otherwise
			local buffer;
			function host_session.sends2s(data)
				if not buffer then
					buffer = {};
					host_session.send_buffer = buffer;
				end
				log("debug", "Buffering data on unconnected s2sout to %s", to_host);
				buffer[#buffer+1] = data;
				log("debug", "Buffered item %d: %s", #buffer, tostring(data));
			end
			
		end

		return host_session;
end


function attempt_connection(host_session, err)
	local from_host, to_host = host_session.from_host, host_session.to_host;
	local connect_host, connect_port = idna_to_ascii(to_host), 5269;
	
	if not connect_host then
		return false;
	end
	
	if not err then -- This is our first attempt
		log("debug", "First attempt to connect to %s, starting with SRV lookup...", to_host);
		host_session.connecting = true;
		local handle;
		handle = adns.lookup(function (answer)
			handle = nil;
			host_session.connecting = nil;
			if answer then
				log("debug", to_host.." has SRV records, handling...");
				local srv_hosts = {};
				host_session.srv_hosts = srv_hosts;
				for _, record in ipairs(answer) do
					t_insert(srv_hosts, record.srv);
				end
				t_sort(srv_hosts, compare_srv_priorities);
				
				local srv_choice = srv_hosts[1];
				host_session.srv_choice = 1;
				if srv_choice then
					connect_host, connect_port = srv_choice.target or to_host, srv_choice.port or connect_port;
					log("debug", "Best record found, will connect to %s:%d", connect_host, connect_port);
				end
			else
				log("debug", to_host.." has no SRV records, falling back to A");
			end
			-- Try with SRV, or just the plain hostname if no SRV
			local ok, err = try_connect(host_session, connect_host, connect_port);
			if not ok then
				if not attempt_connection(host_session, err) then
					-- No more attempts will be made
					destroy_session(host_session, err);
				end
			end
		end, "_xmpp-server._tcp."..connect_host..".", "SRV");
		
		-- Set handler for DNS timeout
		add_task(dns_timeout, function ()
			if handle then
				adns.cancel(handle, true);
			end
		end);
		
		log("debug", "DNS lookup for %s sent, waiting for response before we can connect", to_host);
		return true; -- Attempt in progress
	elseif host_session.srv_hosts and #host_session.srv_hosts > host_session.srv_choice then -- Not our first attempt, and we also have SRV
		host_session.srv_choice = host_session.srv_choice + 1;
		local srv_choice = host_session.srv_hosts[host_session.srv_choice];
		connect_host, connect_port = srv_choice.target or to_host, srv_choice.port or connect_port;
		host_session.log("info", "Connection failed (%s). Attempt #%d: This time to %s:%d", tostring(err), host_session.srv_choice, connect_host, connect_port);
	else
		host_session.log("info", "Out of connection options, can't connect to %s", tostring(host_session.to_host));
		-- We're out of options
		return false;
	end
	
	if not (connect_host and connect_port) then
		-- Likely we couldn't resolve DNS
		log("warn", "Hmm, we're without a host (%s) and port (%s) to connect to for %s, giving up :(", tostring(connect_host), tostring(connect_port), tostring(to_host));
		return false;
	end
	
	return try_connect(host_session, connect_host, connect_port);
end

function try_connect(host_session, connect_host, connect_port)
	host_session.connecting = true;
	local handle;
	handle = adns.lookup(function (reply)
		handle = nil;
		host_session.connecting = nil;
		
		-- COMPAT: This is a compromise for all you CNAME-(ab)users :)
		if not (reply and reply[#reply] and reply[#reply].a) then
			local count = max_dns_depth;
			reply = dns.peek(connect_host, "CNAME", "IN");
			while count > 0 and reply and reply[#reply] and not reply[#reply].a and reply[#reply].cname do
				log("debug", "Looking up %s (DNS depth is %d)", tostring(reply[#reply].cname), count);
				reply = dns.peek(reply[#reply].cname, "A", "IN") or dns.peek(reply[#reply].cname, "CNAME", "IN");
				count = count - 1;
			end
		end
		-- end of CNAME resolving
		
		if reply and reply[#reply] and reply[#reply].a then
			log("debug", "DNS reply for %s gives us %s", connect_host, reply[#reply].a);
			return make_connect(host_session, reply[#reply].a, connect_port);
		else
			log("debug", "DNS lookup failed to get a response for %s", connect_host);
			if not attempt_connection(host_session, "name resolution failed") then -- Retry if we can
				log("debug", "No other records to try for %s - destroying", host_session.to_host);
				destroy_session(host_session, "DNS resolution failed"); -- End of the line, we can't
			end
		end
	end, connect_host, "A", "IN");

	-- Set handler for DNS timeout
	add_task(dns_timeout, function ()
		if handle then
			adns.cancel(handle, true);
		end
	end);
		
	return true;
end

function make_connect(host_session, connect_host, connect_port)
	(host_session.log or log)("info", "Beginning new connection attempt to %s (%s:%d)", host_session.to_host, connect_host, connect_port);
	-- Ok, we're going to try to connect
	
	local from_host, to_host = host_session.from_host, host_session.to_host;
	
	local conn, handler = socket.tcp()
	
	if not conn then
		log("warn", "Failed to create outgoing connection, system error: %s", handler);
		return false, handler;
	end

	conn:settimeout(0);
	local success, err = conn:connect(connect_host, connect_port);
	if not success and err ~= "timeout" then
		log("warn", "s2s connect() to %s (%s:%d) failed: %s", host_session.to_host, connect_host, connect_port, err);
		return false, err;
	end
	
	local cl = connlisteners_get("xmppserver");
	conn = wrapclient(conn, connect_host, connect_port, cl, cl.default_mode or 1, hosts[from_host].ssl_ctx, false );
	host_session.conn = conn;
	
	-- Register this outgoing connection so that xmppserver_listener knows about it
	-- otherwise it will assume it is a new incoming connection
	cl.register_outgoing(conn, host_session);
	
	local w, log = conn.write, host_session.log;
	host_session.sends2s = function (t) log("debug", "sending: %s", tostring(t)); w(tostring(t)); end
	
	conn.write(format([[<stream:stream xmlns='jabber:server' xmlns:db='jabber:server:dialback' xmlns:stream='http://etherx.jabber.org/streams' from='%s' to='%s' version='1.0' xml:lang='en'>]], from_host, to_host));
	log("debug", "Connection attempt in progress...");
	add_task(connect_timeout, function ()
		if host_session.conn ~= conn or
		   host_session.type == "s2sout" or
		   host_session.connecting then
			return; -- Ok, we're connect[ed|ing]
		end
		-- Not connected, need to close session and clean up
		(host_session.log or log)("warn", "Destroying incomplete session %s->%s due to inactivity", 
		    host_session.from_host or "(unknown)", host_session.to_host or "(unknown)");
		host_session:close("connection-timeout");
	end);
	return true;
end

function streamopened(session, attr)
	local send = session.sends2s;
	
	-- TODO: #29: SASL/TLS on s2s streams
	session.version = tonumber(attr.version) or 0;
	
	if session.secure == false then
		session.secure = true;
	end
	
	if session.version >= 1.0 and not (attr.to and attr.from) then
		
		(session.log or log)("warn", "Remote of stream "..(session.from_host or "(unknown)").."->"..(session.to_host or "(unknown)")
			.." failed to specify to (%s) and/or from (%s) hostname as per RFC", tostring(attr.to), tostring(attr.from));
	end
	
	if session.direction == "incoming" then
		-- Send a reply stream header
		session.to_host = attr.to and nameprep(attr.to);
		session.from_host = attr.from and nameprep(attr.from);
	
		session.streamid = uuid_gen();
		(session.log or log)("debug", "incoming s2s received <stream:stream>");
		if session.to_host and not hosts[session.to_host] then
			-- Attempting to connect to a host we don't serve
			session:close({ condition = "host-unknown"; text = "This host does not serve "..session.to_host });
			return;
		end
		send("<?xml version='1.0'?>");
		send(stanza("stream:stream", { xmlns='jabber:server', ["xmlns:db"]='jabber:server:dialback', 
				["xmlns:stream"]='http://etherx.jabber.org/streams', id=session.streamid, from=session.to_host, to=session.from_host, version=(session.version > 0 and "1.0" or nil) }):top_tag());
		if session.version >= 1.0 then
			local features = st.stanza("stream:features");
			
			if session.to_host then
				hosts[session.to_host].events.fire_event("s2s-stream-features", { session = session, features = features });
			else
				(session.log or log)("warn", "No 'to' on stream header from %s means we can't offer any features", session.from_host or "unknown host");
			end
			
			log("debug", "Sending stream features: %s", tostring(features));
			send(features);
		end
	elseif session.direction == "outgoing" then
		-- If we are just using the connection for verifying dialback keys, we won't try and auth it
		if not attr.id then error("stream response did not give us a streamid!!!"); end
		session.streamid = attr.id;
	
		-- Send unauthed buffer
		-- (stanzas which are fine to send before dialback)
		-- Note that this is *not* the stanza queue (which 
		-- we can only send if auth succeeds) :)
		local send_buffer = session.send_buffer;
		if send_buffer and #send_buffer > 0 then
			log("debug", "Sending s2s send_buffer now...");
			for i, data in ipairs(send_buffer) do
				session.sends2s(data);
				send_buffer[i] = nil;
			end
		end
		session.send_buffer = nil;
	
		-- If server is pre-1.0, don't wait for features, just do dialback
		if session.version < 1.0 then
			if not session.dialback_verifying then
				log("debug", "Initiating dialback...");
				initiate_dialback(session);
			else
				mark_connected(session);
			end
		end
	end

	session.notopen = nil;
end

function streamclosed(session)
	(session.log or log)("debug", "</stream:stream>");
	if session.sends2s then
		session.sends2s("</stream:stream>");
	end
	session.notopen = true;
end

function initiate_dialback(session)
	-- generate dialback key
	session.dialback_key = generate_dialback(session.streamid, session.to_host, session.from_host);
	session.sends2s(format("<db:result from='%s' to='%s'>%s</db:result>", session.from_host, session.to_host, session.dialback_key));
	session.log("info", "sent dialback key on outgoing s2s stream");
end

function generate_dialback(id, to, from)
	return sha256_hash(id..to..from..dialback_secret, true);
end

function verify_dialback(id, to, from, key)
	return key == generate_dialback(id, to, from);
end

function make_authenticated(session, host)
	if not session.secure then
		local local_host = session.direction == "incoming" and session.to_host or session.from_host;
		if config.get(local_host, "core", "s2s_require_encryption") then
			session:close({
				condition = "policy-violation",
				text = "Encrypted server-to-server communication is required but was not "
				       ..((session.direction == "outgoing" and "offered") or "used")
			});
		end
	end
	if session.type == "s2sout_unauthed" then
		session.type = "s2sout";
	elseif session.type == "s2sin_unauthed" then
		session.type = "s2sin";
		if host then
			session.hosts[host].authed = true;
		end
	elseif session.type == "s2sin" and host then
		session.hosts[host].authed = true;
	else
		return false;
	end
	session.log("debug", "connection %s->%s is now authenticated", session.from_host or "(unknown)", session.to_host or "(unknown)");
	
	mark_connected(session);
	
	return true;
end

-- Stream is authorised, and ready for normal stanzas
function mark_connected(session)
	local sendq, send = session.sendq, session.sends2s;
	
	local from, to = session.from_host, session.to_host;
	
	session.log("info", session.direction.." s2s connection "..from.."->"..to.." complete");
	
	local send_to_host = send_to_host;
	function session.send(data) send_to_host(to, from, data); end
	
	
	if session.direction == "outgoing" then
		if sendq then
			session.log("debug", "sending "..#sendq.." queued stanzas across new outgoing connection to "..session.to_host);
			for i, data in ipairs(sendq) do
				send(data[1]);
				sendq[i] = nil;
			end
			session.sendq = nil;
		end
		
		session.srv_hosts = nil;
	end
end

<<<<<<< HEAD
function destroy_session(session, reason)
=======
local function null_data_handler(conn, data) log("debug", "Discarding data from destroyed s2s session: %s", data); end

function destroy_session(session)
>>>>>>> 5d9b9b6b
	(session.log or log)("info", "Destroying "..tostring(session.direction).." session "..tostring(session.from_host).."->"..tostring(session.to_host));
	
	if session.direction == "outgoing" then
		hosts[session.from_host].s2sout[session.to_host] = nil;
		bounce_sendq(session, reason);
	elseif session.direction == "incoming" then
		incoming_s2s[session] = nil;
	end
	
	for k in pairs(session) do
		if k ~= "trace" then
			session[k] = nil;
		end
	end
	session.data = null_data_handler;
end

return _M;<|MERGE_RESOLUTION|>--- conflicted
+++ resolved
@@ -504,13 +504,9 @@
 	end
 end
 
-<<<<<<< HEAD
+local function null_data_handler(conn, data) log("debug", "Discarding data from destroyed s2s session: %s", data); end
+
 function destroy_session(session, reason)
-=======
-local function null_data_handler(conn, data) log("debug", "Discarding data from destroyed s2s session: %s", data); end
-
-function destroy_session(session)
->>>>>>> 5d9b9b6b
 	(session.log or log)("info", "Destroying "..tostring(session.direction).." session "..tostring(session.from_host).."->"..tostring(session.to_host));
 	
 	if session.direction == "outgoing" then
