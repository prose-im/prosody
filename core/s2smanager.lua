-- Prosody IM
-- Copyright (C) 2008-2010 Matthew Wild
-- Copyright (C) 2008-2010 Waqas Hussain
-- 
-- This project is MIT/X11 licensed. Please see the
-- COPYING file in the source package for more information.
--



local hosts = hosts;
local core_process_stanza = function(a, b) core_process_stanza(a, b); end
local format = string.format;
local t_insert, t_sort = table.insert, table.sort;
local get_traceback = debug.traceback;
local tostring, pairs, ipairs, getmetatable, newproxy, type, error, tonumber, setmetatable
    = tostring, pairs, ipairs, getmetatable, newproxy, type, error, tonumber, setmetatable;

local initialize_filters = require "util.filters".initialize;
local wrapclient = require "net.server".wrapclient;
local st = require "stanza";
local stanza = st.stanza;
local nameprep = require "util.encodings".stringprep.nameprep;
local cert_verify_identity = require "util.x509".verify_identity;
local new_ip = require "util.ip".new_ip;
local rfc3484_dest = require "util.rfc3484".destination;

local fire_event = prosody.events.fire_event;
local uuid_gen = require "util.uuid".generate;

local logger_init = require "util.logger".init;

local log = logger_init("s2smanager");

local sha256_hash = require "util.hashes".sha256;

local adns, dns = require "net.adns", require "net.dns";
local config = require "core.configmanager";
local dns_timeout = config.get("*", "core", "dns_timeout") or 15;
local cfg_sources = config.get("*", "core", "s2s_interface")
	or config.get("*", "core", "interface");
local sources;

--FIXME: s2sout should create its own resolver w/ timeout
dns.settimeout(dns_timeout);

local prosody = _G.prosody;
incoming_s2s = {};
prosody.incoming_s2s = incoming_s2s;
local incoming_s2s = incoming_s2s;

module "s2smanager"

local open_sessions = 0;

function new_incoming(conn)
	local session = { conn = conn, type = "s2sin_unauthed", direction = "incoming", hosts = {} };
	if true then
		session.trace = newproxy(true);
		getmetatable(session.trace).__gc = function () open_sessions = open_sessions - 1; end;
	end
	open_sessions = open_sessions + 1;
	session.log = logger_init("s2sin"..tostring(conn):match("[a-f0-9]+$"));
	incoming_s2s[session] = true;
	return session;
end

function new_outgoing(from_host, to_host, connect)
<<<<<<< HEAD
		local host_session = { to_host = to_host, from_host = from_host, host = from_host,
		                       notopen = true, type = "s2sout_unauthed", direction = "outgoing",
		                       open_stream = session_open_stream };
		
		hosts[from_host].s2sout[to_host] = host_session;
		
		host_session.close = destroy_session; -- This gets replaced by xmppserver_listener later
		
		local log;
		do
			local conn_name = "s2sout"..tostring(host_session):match("[a-f0-9]*$");
			log = logger_init(conn_name);
			host_session.log = log;
		end
		
		initialize_filters(host_session);
		
		if connect ~= false then
			-- Kick the connection attempting machine into life
			if not attempt_connection(host_session) then
				-- Intentionally not returning here, the
				-- session is needed, connected or not
				destroy_session(host_session);
			end
		end
		
		if not host_session.sends2s then
			-- A sends2s which buffers data (until the stream is opened)
			-- note that data in this buffer will be sent before the stream is authed
			-- and will not be ack'd in any way, successful or otherwise
			local buffer;
			function host_session.sends2s(data)
				if not buffer then
					buffer = {};
					host_session.send_buffer = buffer;
				end
				log("debug", "Buffering data on unconnected s2sout to %s", to_host);
				buffer[#buffer+1] = data;
				log("debug", "Buffered item %d: %s", #buffer, tostring(data));
			end
		end

		return host_session;
end


function attempt_connection(host_session, err)
	local from_host, to_host = host_session.from_host, host_session.to_host;
	local connect_host, connect_port = to_host and idna_to_ascii(to_host), 5269;
	
	if not connect_host then
		return false;
	end
	
	if not err then -- This is our first attempt
		log("debug", "First attempt to connect to %s, starting with SRV lookup...", to_host);
		host_session.connecting = true;
		local handle;
		handle = adns.lookup(function (answer)
			handle = nil;
			host_session.connecting = nil;
			if answer then
				log("debug", to_host.." has SRV records, handling...");
				local srv_hosts = {};
				host_session.srv_hosts = srv_hosts;
				for _, record in ipairs(answer) do
					t_insert(srv_hosts, record.srv);
				end
				if #srv_hosts == 1 and srv_hosts[1].target == "." then
					log("debug", to_host.." does not provide a XMPP service");
					destroy_session(host_session, err); -- Nothing to see here
					return;
				end
				t_sort(srv_hosts, compare_srv_priorities);
				
				local srv_choice = srv_hosts[1];
				host_session.srv_choice = 1;
				if srv_choice then
					connect_host, connect_port = srv_choice.target or to_host, srv_choice.port or connect_port;
					log("debug", "Best record found, will connect to %s:%d", connect_host, connect_port);
				end
			else
				log("debug", to_host.." has no SRV records, falling back to A");
			end
			-- Try with SRV, or just the plain hostname if no SRV
			local ok, err = try_connect(host_session, connect_host, connect_port);
			if not ok then
				if not attempt_connection(host_session, err) then
					-- No more attempts will be made
					destroy_session(host_session, err);
				end
			end
		end, "_xmpp-server._tcp."..connect_host..".", "SRV");
		
		return true; -- Attempt in progress
	elseif host_session.ip_hosts then
		return try_connect(host_session, connect_host, connect_port, err);
	elseif host_session.srv_hosts and #host_session.srv_hosts > host_session.srv_choice then -- Not our first attempt, and we also have SRV
		host_session.srv_choice = host_session.srv_choice + 1;
		local srv_choice = host_session.srv_hosts[host_session.srv_choice];
		connect_host, connect_port = srv_choice.target or to_host, srv_choice.port or connect_port;
		host_session.log("info", "Connection failed (%s). Attempt #%d: This time to %s:%d", tostring(err), host_session.srv_choice, connect_host, connect_port);
	else
		host_session.log("info", "Out of connection options, can't connect to %s", tostring(host_session.to_host));
		-- We're out of options
		return false;
	end
	
	if not (connect_host and connect_port) then
		-- Likely we couldn't resolve DNS
		log("warn", "Hmm, we're without a host (%s) and port (%s) to connect to for %s, giving up :(", tostring(connect_host), tostring(connect_port), tostring(to_host));
		return false;
	end
	
	return try_connect(host_session, connect_host, connect_port);
end

function try_next_ip(host_session)
	host_session.connecting = nil;
	host_session.ip_choice = host_session.ip_choice + 1;
	local ip = host_session.ip_hosts[host_session.ip_choice];
	local ok, err= make_connect(host_session, ip.ip, ip.port);
	if not ok then
		if not attempt_connection(host_session, err or "closed") then
			err = err and (": "..err) or "";
			destroy_session(host_session, "Connection failed"..err);
		end
	end
end

function try_connect(host_session, connect_host, connect_port, err)
	host_session.connecting = true;

	if not err then
		local IPs = {};
		host_session.ip_hosts = IPs;
		local handle4, handle6;
		local has_other = false;

		if not sources then
			sources =  {};
			local cfg_sources = config.get("*", "core", "interface") or connlisteners_get("xmppserver").default_interface;
			if type(cfg_sources) == "string" then
				cfg_sources = { cfg_sources };
			end
			for i, source in ipairs(cfg_sources) do
				if source == "*" then
					sources[i] = new_ip("0.0.0.0", "IPv4");
				else
					sources[i] = new_ip(source, (source:find(":") and "IPv6") or "IPv4");
				end
			end
		end

		handle4 = adns.lookup(function (reply, err)
			handle4 = nil;

			-- COMPAT: This is a compromise for all you CNAME-(ab)users :)
			if not (reply and reply[#reply] and reply[#reply].a) then
				local count = max_dns_depth;
				reply = dns.peek(connect_host, "CNAME", "IN");
				while count > 0 and reply and reply[#reply] and not reply[#reply].a and reply[#reply].cname do
					log("debug", "Looking up %s (DNS depth is %d)", tostring(reply[#reply].cname), count);
					reply = dns.peek(reply[#reply].cname, "A", "IN") or dns.peek(reply[#reply].cname, "CNAME", "IN");
					count = count - 1;
				end
			end
			-- end of CNAME resolving

			if reply and reply[#reply] and reply[#reply].a then
				for _, ip in ipairs(reply) do
					log("debug", "DNS reply for %s gives us %s", connect_host, ip.a);
					IPs[#IPs+1] = new_ip(ip.a, "IPv4");
				end
			end

			if has_other then
				if #IPs > 0 then
					rfc3484_dest(host_session.ip_hosts, sources);
					for i = 1, #IPs do
						IPs[i] = {ip = IPs[i], port = connect_port};
					end
					host_session.ip_choice = 0;
					try_next_ip(host_session);
				else
					log("debug", "DNS lookup failed to get a response for %s", connect_host);
					host_session.ip_hosts = nil;
					if not attempt_connection(host_session, "name resolution failed") then -- Retry if we can
						log("debug", "No other records to try for %s - destroying", host_session.to_host);
						err = err and (": "..err) or "";
						destroy_session(host_session, "DNS resolution failed"..err); -- End of the line, we can't
					end
				end
			else
				has_other = true;
			end
		end, connect_host, "A", "IN");

		handle6 = adns.lookup(function (reply, err)
			handle6 = nil;

			if reply and reply[#reply] and reply[#reply].aaaa then
				for _, ip in ipairs(reply) do
					log("debug", "DNS reply for %s gives us %s", connect_host, ip.aaaa);
					IPs[#IPs+1] = new_ip(ip.aaaa, "IPv6");
				end
			end

			if has_other then
				if #IPs > 0 then
					rfc3484_dest(host_session.ip_hosts, sources);
					for i = 1, #IPs do
						IPs[i] = {ip = IPs[i], port = connect_port};
					end
					host_session.ip_choice = 0;
					try_next_ip(host_session);
				else
					log("debug", "DNS lookup failed to get a response for %s", connect_host);
					host_session.ip_hosts = nil;
					if not attempt_connection(host_session, "name resolution failed") then -- Retry if we can
						log("debug", "No other records to try for %s - destroying", host_session.to_host);
						err = err and (": "..err) or "";
						destroy_session(host_session, "DNS resolution failed"..err); -- End of the line, we can't
					end
				end
			else
				has_other = true;
			end
		end, connect_host, "AAAA", "IN");

		return true;
	elseif host_session.ip_hosts and #host_session.ip_hosts > host_session.ip_choice then -- Not our first attempt, and we also have IPs left to try
		try_next_ip(host_session);
	else
		host_session.ip_hosts = nil;
		if not attempt_connection(host_session, "out of IP addresses") then -- Retry if we can
			log("debug", "No other records to try for %s - destroying", host_session.to_host);
			err = err and (": "..err) or "";
			destroy_session(host_session, "Connecting failed"..err); -- End of the line, we can't
			return false;
		end
	end

	return true;
end

function make_connect(host_session, connect_host, connect_port)
	(host_session.log or log)("info", "Beginning new connection attempt to %s ([%s]:%d)", host_session.to_host, connect_host.addr, connect_port);
	-- Ok, we're going to try to connect
	
	local from_host, to_host = host_session.from_host, host_session.to_host;
	
	local conn, handler;
	if connect_host.proto == "IPv4" then
		conn, handler = socket.tcp();
	elseif socket.tcp6 then
		conn, handler = socket.tcp6();
	end
	
	if not conn then
		log("warn", "Failed to create outgoing connection, system error: %s", handler);
		return false, handler;
	end

	conn:settimeout(0);
	local success, err = conn:connect(connect_host.addr, connect_port);
	if not success and err ~= "timeout" then
		log("warn", "s2s connect() to %s (%s:%d) failed: %s", host_session.to_host, connect_host.addr, connect_port, err);
		return false, err;
	end
	
	local cl = connlisteners_get("xmppserver");
	conn = wrapclient(conn, connect_host.addr, connect_port, cl, cl.default_mode or 1 );
	host_session.conn = conn;
	
	local filter = initialize_filters(host_session);
	local w, log = conn.write, host_session.log;
	host_session.sends2s = function (t)
		log("debug", "sending: %s", (t.top_tag and t:top_tag()) or t:match("^[^>]*>?"));
		if t.name then
			t = filter("stanzas/out", t);
		end
		if t then
			t = filter("bytes/out", tostring(t));
			if t then
				return w(conn, tostring(t));
			end
		end
	end
	
	-- Register this outgoing connection so that xmppserver_listener knows about it
	-- otherwise it will assume it is a new incoming connection
	cl.register_outgoing(conn, host_session);
	
	host_session:open_stream(from_host, to_host);
	
	log("debug", "Connection attempt in progress...");
	add_task(connect_timeout, function ()
		if host_session.conn ~= conn or
		   host_session.type == "s2sout" or
		   host_session.connecting then
			return; -- Ok, we're connect[ed|ing]
		end
		-- Not connected, need to close session and clean up
		(host_session.log or log)("warn", "Destroying incomplete session %s->%s due to inactivity",
		    host_session.from_host or "(unknown)", host_session.to_host or "(unknown)");
		host_session:close("connection-timeout");
	end);
	return true;
end

function session_open_stream(session, from, to)
	session.sends2s(st.stanza("stream:stream", {
		xmlns='jabber:server', ["xmlns:db"]='jabber:server:dialback',
		["xmlns:stream"]='http://etherx.jabber.org/streams',
		from=from, to=to, version='1.0', ["xml:lang"]='en'}):top_tag());
end

local function check_cert_status(session)
	local conn = session.conn:socket()
	local cert
	if conn.getpeercertificate then
		cert = conn:getpeercertificate()
	end

	if cert then
		local chain_valid, errors = conn:getpeerverification()
		-- Is there any interest in printing out all/the number of errors here?
		if not chain_valid then
			(session.log or log)("debug", "certificate chain validation result: invalid");
			session.cert_chain_status = "invalid";
		else
			(session.log or log)("debug", "certificate chain validation result: valid");
			session.cert_chain_status = "valid";

			local host;
			if session.direction == "incoming" then
				host = session.from_host;
			else
				host = session.to_host;
			end

			-- We'll go ahead and verify the asserted identity if the
			-- connecting server specified one.
			if host then
				if cert_verify_identity(host, "xmpp-server", cert) then
					session.cert_identity_status = "valid"
				else
					session.cert_identity_status = "invalid"
				end
			end
		end
	end
end

function streamopened(session, attr)
	local send = session.sends2s;
	
	-- TODO: #29: SASL/TLS on s2s streams
	session.version = tonumber(attr.version) or 0;
	
	-- TODO: Rename session.secure to session.encrypted
	if session.secure == false then
		session.secure = true;
	end

	if session.direction == "incoming" then
		-- Send a reply stream header
		session.to_host = attr.to and nameprep(attr.to);
		session.from_host = attr.from and nameprep(attr.from);
	
		session.streamid = uuid_gen();
		(session.log or log)("debug", "Incoming s2s received %s", st.stanza("stream:stream", attr):top_tag());
		if session.to_host then
			if not hosts[session.to_host] then
				-- Attempting to connect to a host we don't serve
				session:close({
					condition = "host-unknown";
					text = "This host does not serve "..session.to_host
				});
				return;
			elseif hosts[session.to_host].disallow_s2s then
				-- Attempting to connect to a host that disallows s2s
				session:close({
					condition = "policy-violation";
					text = "Server-to-server communication is not allowed to this host";
				});
				return;
			end
		end

		if session.secure and not session.cert_chain_status then check_cert_status(session); end

		send("<?xml version='1.0'?>");
		send(stanza("stream:stream", { xmlns='jabber:server', ["xmlns:db"]='jabber:server:dialback',
				["xmlns:stream"]='http://etherx.jabber.org/streams', id=session.streamid, from=session.to_host, to=session.from_host, version=(session.version > 0 and "1.0" or nil) }):top_tag());
		if session.version >= 1.0 then
			local features = st.stanza("stream:features");
			
			if session.to_host then
				hosts[session.to_host].events.fire_event("s2s-stream-features", { origin = session, features = features });
			else
				(session.log or log)("warn", "No 'to' on stream header from %s means we can't offer any features", session.from_host or "unknown host");
			end
			
			log("debug", "Sending stream features: %s", tostring(features));
			send(features);
		end
	elseif session.direction == "outgoing" then
		-- If we are just using the connection for verifying dialback keys, we won't try and auth it
		if not attr.id then error("stream response did not give us a streamid!!!"); end
		session.streamid = attr.id;

		if session.secure and not session.cert_chain_status then check_cert_status(session); end

		-- Send unauthed buffer
		-- (stanzas which are fine to send before dialback)
		-- Note that this is *not* the stanza queue (which
		-- we can only send if auth succeeds) :)
		local send_buffer = session.send_buffer;
		if send_buffer and #send_buffer > 0 then
			log("debug", "Sending s2s send_buffer now...");
			for i, data in ipairs(send_buffer) do
				session.sends2s(tostring(data));
				send_buffer[i] = nil;
			end
		end
		session.send_buffer = nil;
	
		-- If server is pre-1.0, don't wait for features, just do dialback
		if session.version < 1.0 then
			if not session.dialback_verifying then
				log("debug", "Initiating dialback...");
				initiate_dialback(session);
			else
				mark_connected(session);
			end
		end
	end
	session.notopen = nil;
end

function streamclosed(session)
	(session.log or log)("debug", "Received </stream:stream>");
	session:close();
end

function initiate_dialback(session)
	-- generate dialback key
	session.dialback_key = generate_dialback(session.streamid, session.to_host, session.from_host);
	session.sends2s(format("<db:result from='%s' to='%s'>%s</db:result>", session.from_host, session.to_host, session.dialback_key));
	session.log("info", "sent dialback key on outgoing s2s stream");
end

function generate_dialback(id, to, from)
	return sha256_hash(id..to..from..hosts[from].dialback_secret, true);
end

function verify_dialback(id, to, from, key)
	return key == generate_dialback(id, to, from);
=======
	local host_session = { to_host = to_host, from_host = from_host, host = from_host,
		               notopen = true, type = "s2sout_unauthed", direction = "outgoing" };
	hosts[from_host].s2sout[to_host] = host_session;
	local conn_name = "s2sout"..tostring(host_session):match("[a-f0-9]*$");
	host_session.log = logger_init(conn_name);
	return host_session;
>>>>>>> 7cb22f77
end

function make_authenticated(session, host)
	if not session.secure then
		local local_host = session.direction == "incoming" and session.to_host or session.from_host;
		if config.get(local_host, "core", "s2s_require_encryption") then
			session:close({
				condition = "policy-violation",
				text = "Encrypted server-to-server communication is required but was not "
				       ..((session.direction == "outgoing" and "offered") or "used")
			});
		end
	end
	if session.type == "s2sout_unauthed" then
		session.type = "s2sout";
	elseif session.type == "s2sin_unauthed" then
		session.type = "s2sin";
		if host then
			if not session.hosts[host] then session.hosts[host] = {}; end
			session.hosts[host].authed = true;
		end
	elseif session.type == "s2sin" and host then
		if not session.hosts[host] then session.hosts[host] = {}; end
		session.hosts[host].authed = true;
	else
		return false;
	end
	session.log("debug", "connection %s->%s is now authenticated for %s", session.from_host or "(unknown)", session.to_host or "(unknown)", host);
	
	mark_connected(session);
	
	return true;
end

-- Stream is authorised, and ready for normal stanzas
function mark_connected(session)
	local sendq, send = session.sendq, session.sends2s;
	
	local from, to = session.from_host, session.to_host;
	
	session.log("info", session.direction.." s2s connection "..from.."->"..to.." complete");

	local event_data = { session = session };
	if session.type == "s2sout" then
		prosody.events.fire_event("s2sout-established", event_data);
		hosts[session.from_host].events.fire_event("s2sout-established", event_data);
	else
		prosody.events.fire_event("s2sin-established", event_data);
		hosts[session.to_host].events.fire_event("s2sin-established", event_data);
	end
	
	if session.direction == "outgoing" then
		if sendq then
			session.log("debug", "sending "..#sendq.." queued stanzas across new outgoing connection to "..session.to_host);
			for i, data in ipairs(sendq) do
				send(data[1]);
				sendq[i] = nil;
			end
			session.sendq = nil;
		end
		
		session.ip_hosts = nil;
		session.srv_hosts = nil;
	end
end

local resting_session = { -- Resting, not dead
		destroyed = true;
		type = "s2s_destroyed";
		open_stream = function (session)
			session.log("debug", "Attempt to open stream on resting session");
		end;
		close = function (session)
			session.log("debug", "Attempt to close already-closed session");
		end;
		filter = function (type, data) return data; end;
	}; resting_session.__index = resting_session;

function retire_session(session, reason)
	local log = session.log or log;
	for k in pairs(session) do
		if k ~= "trace" and k ~= "log" and k ~= "id" then
			session[k] = nil;
		end
	end

	session.destruction_reason = reason;

	function session.send(data) log("debug", "Discarding data sent to resting session: %s", tostring(data)); end
	function session.data(data) log("debug", "Discarding data received from resting session: %s", tostring(data)); end
	return setmetatable(session, resting_session);
end

function destroy_session(session, reason)
	if session.destroyed then return; end
	(session.log or log)("debug", "Destroying "..tostring(session.direction).." session "..tostring(session.from_host).."->"..tostring(session.to_host)..(reason and (": "..reason) or ""));
	
	if session.direction == "outgoing" then
		hosts[session.from_host].s2sout[session.to_host] = nil;
		session:bounce_sendq(reason);
	elseif session.direction == "incoming" then
		incoming_s2s[session] = nil;
	end
	
	local event_data = { session = session, reason = reason };
	if session.type == "s2sout" then
		prosody.events.fire_event("s2sout-destroyed", event_data);
		if hosts[session.from_host] then
			hosts[session.from_host].events.fire_event("s2sout-destroyed", event_data);
		end
	elseif session.type == "s2sin" then
		prosody.events.fire_event("s2sin-destroyed", event_data);
		if hosts[session.to_host] then
			hosts[session.to_host].events.fire_event("s2sin-destroyed", event_data);
		end
	end
	
	retire_session(session, reason); -- Clean session until it is GC'd
	return true;
end

return _M;<|MERGE_RESOLUTION|>--- conflicted
+++ resolved
@@ -66,475 +66,12 @@
 end
 
 function new_outgoing(from_host, to_host, connect)
-<<<<<<< HEAD
-		local host_session = { to_host = to_host, from_host = from_host, host = from_host,
-		                       notopen = true, type = "s2sout_unauthed", direction = "outgoing",
-		                       open_stream = session_open_stream };
-		
-		hosts[from_host].s2sout[to_host] = host_session;
-		
-		host_session.close = destroy_session; -- This gets replaced by xmppserver_listener later
-		
-		local log;
-		do
-			local conn_name = "s2sout"..tostring(host_session):match("[a-f0-9]*$");
-			log = logger_init(conn_name);
-			host_session.log = log;
-		end
-		
-		initialize_filters(host_session);
-		
-		if connect ~= false then
-			-- Kick the connection attempting machine into life
-			if not attempt_connection(host_session) then
-				-- Intentionally not returning here, the
-				-- session is needed, connected or not
-				destroy_session(host_session);
-			end
-		end
-		
-		if not host_session.sends2s then
-			-- A sends2s which buffers data (until the stream is opened)
-			-- note that data in this buffer will be sent before the stream is authed
-			-- and will not be ack'd in any way, successful or otherwise
-			local buffer;
-			function host_session.sends2s(data)
-				if not buffer then
-					buffer = {};
-					host_session.send_buffer = buffer;
-				end
-				log("debug", "Buffering data on unconnected s2sout to %s", to_host);
-				buffer[#buffer+1] = data;
-				log("debug", "Buffered item %d: %s", #buffer, tostring(data));
-			end
-		end
-
-		return host_session;
-end
-
-
-function attempt_connection(host_session, err)
-	local from_host, to_host = host_session.from_host, host_session.to_host;
-	local connect_host, connect_port = to_host and idna_to_ascii(to_host), 5269;
-	
-	if not connect_host then
-		return false;
-	end
-	
-	if not err then -- This is our first attempt
-		log("debug", "First attempt to connect to %s, starting with SRV lookup...", to_host);
-		host_session.connecting = true;
-		local handle;
-		handle = adns.lookup(function (answer)
-			handle = nil;
-			host_session.connecting = nil;
-			if answer then
-				log("debug", to_host.." has SRV records, handling...");
-				local srv_hosts = {};
-				host_session.srv_hosts = srv_hosts;
-				for _, record in ipairs(answer) do
-					t_insert(srv_hosts, record.srv);
-				end
-				if #srv_hosts == 1 and srv_hosts[1].target == "." then
-					log("debug", to_host.." does not provide a XMPP service");
-					destroy_session(host_session, err); -- Nothing to see here
-					return;
-				end
-				t_sort(srv_hosts, compare_srv_priorities);
-				
-				local srv_choice = srv_hosts[1];
-				host_session.srv_choice = 1;
-				if srv_choice then
-					connect_host, connect_port = srv_choice.target or to_host, srv_choice.port or connect_port;
-					log("debug", "Best record found, will connect to %s:%d", connect_host, connect_port);
-				end
-			else
-				log("debug", to_host.." has no SRV records, falling back to A");
-			end
-			-- Try with SRV, or just the plain hostname if no SRV
-			local ok, err = try_connect(host_session, connect_host, connect_port);
-			if not ok then
-				if not attempt_connection(host_session, err) then
-					-- No more attempts will be made
-					destroy_session(host_session, err);
-				end
-			end
-		end, "_xmpp-server._tcp."..connect_host..".", "SRV");
-		
-		return true; -- Attempt in progress
-	elseif host_session.ip_hosts then
-		return try_connect(host_session, connect_host, connect_port, err);
-	elseif host_session.srv_hosts and #host_session.srv_hosts > host_session.srv_choice then -- Not our first attempt, and we also have SRV
-		host_session.srv_choice = host_session.srv_choice + 1;
-		local srv_choice = host_session.srv_hosts[host_session.srv_choice];
-		connect_host, connect_port = srv_choice.target or to_host, srv_choice.port or connect_port;
-		host_session.log("info", "Connection failed (%s). Attempt #%d: This time to %s:%d", tostring(err), host_session.srv_choice, connect_host, connect_port);
-	else
-		host_session.log("info", "Out of connection options, can't connect to %s", tostring(host_session.to_host));
-		-- We're out of options
-		return false;
-	end
-	
-	if not (connect_host and connect_port) then
-		-- Likely we couldn't resolve DNS
-		log("warn", "Hmm, we're without a host (%s) and port (%s) to connect to for %s, giving up :(", tostring(connect_host), tostring(connect_port), tostring(to_host));
-		return false;
-	end
-	
-	return try_connect(host_session, connect_host, connect_port);
-end
-
-function try_next_ip(host_session)
-	host_session.connecting = nil;
-	host_session.ip_choice = host_session.ip_choice + 1;
-	local ip = host_session.ip_hosts[host_session.ip_choice];
-	local ok, err= make_connect(host_session, ip.ip, ip.port);
-	if not ok then
-		if not attempt_connection(host_session, err or "closed") then
-			err = err and (": "..err) or "";
-			destroy_session(host_session, "Connection failed"..err);
-		end
-	end
-end
-
-function try_connect(host_session, connect_host, connect_port, err)
-	host_session.connecting = true;
-
-	if not err then
-		local IPs = {};
-		host_session.ip_hosts = IPs;
-		local handle4, handle6;
-		local has_other = false;
-
-		if not sources then
-			sources =  {};
-			local cfg_sources = config.get("*", "core", "interface") or connlisteners_get("xmppserver").default_interface;
-			if type(cfg_sources) == "string" then
-				cfg_sources = { cfg_sources };
-			end
-			for i, source in ipairs(cfg_sources) do
-				if source == "*" then
-					sources[i] = new_ip("0.0.0.0", "IPv4");
-				else
-					sources[i] = new_ip(source, (source:find(":") and "IPv6") or "IPv4");
-				end
-			end
-		end
-
-		handle4 = adns.lookup(function (reply, err)
-			handle4 = nil;
-
-			-- COMPAT: This is a compromise for all you CNAME-(ab)users :)
-			if not (reply and reply[#reply] and reply[#reply].a) then
-				local count = max_dns_depth;
-				reply = dns.peek(connect_host, "CNAME", "IN");
-				while count > 0 and reply and reply[#reply] and not reply[#reply].a and reply[#reply].cname do
-					log("debug", "Looking up %s (DNS depth is %d)", tostring(reply[#reply].cname), count);
-					reply = dns.peek(reply[#reply].cname, "A", "IN") or dns.peek(reply[#reply].cname, "CNAME", "IN");
-					count = count - 1;
-				end
-			end
-			-- end of CNAME resolving
-
-			if reply and reply[#reply] and reply[#reply].a then
-				for _, ip in ipairs(reply) do
-					log("debug", "DNS reply for %s gives us %s", connect_host, ip.a);
-					IPs[#IPs+1] = new_ip(ip.a, "IPv4");
-				end
-			end
-
-			if has_other then
-				if #IPs > 0 then
-					rfc3484_dest(host_session.ip_hosts, sources);
-					for i = 1, #IPs do
-						IPs[i] = {ip = IPs[i], port = connect_port};
-					end
-					host_session.ip_choice = 0;
-					try_next_ip(host_session);
-				else
-					log("debug", "DNS lookup failed to get a response for %s", connect_host);
-					host_session.ip_hosts = nil;
-					if not attempt_connection(host_session, "name resolution failed") then -- Retry if we can
-						log("debug", "No other records to try for %s - destroying", host_session.to_host);
-						err = err and (": "..err) or "";
-						destroy_session(host_session, "DNS resolution failed"..err); -- End of the line, we can't
-					end
-				end
-			else
-				has_other = true;
-			end
-		end, connect_host, "A", "IN");
-
-		handle6 = adns.lookup(function (reply, err)
-			handle6 = nil;
-
-			if reply and reply[#reply] and reply[#reply].aaaa then
-				for _, ip in ipairs(reply) do
-					log("debug", "DNS reply for %s gives us %s", connect_host, ip.aaaa);
-					IPs[#IPs+1] = new_ip(ip.aaaa, "IPv6");
-				end
-			end
-
-			if has_other then
-				if #IPs > 0 then
-					rfc3484_dest(host_session.ip_hosts, sources);
-					for i = 1, #IPs do
-						IPs[i] = {ip = IPs[i], port = connect_port};
-					end
-					host_session.ip_choice = 0;
-					try_next_ip(host_session);
-				else
-					log("debug", "DNS lookup failed to get a response for %s", connect_host);
-					host_session.ip_hosts = nil;
-					if not attempt_connection(host_session, "name resolution failed") then -- Retry if we can
-						log("debug", "No other records to try for %s - destroying", host_session.to_host);
-						err = err and (": "..err) or "";
-						destroy_session(host_session, "DNS resolution failed"..err); -- End of the line, we can't
-					end
-				end
-			else
-				has_other = true;
-			end
-		end, connect_host, "AAAA", "IN");
-
-		return true;
-	elseif host_session.ip_hosts and #host_session.ip_hosts > host_session.ip_choice then -- Not our first attempt, and we also have IPs left to try
-		try_next_ip(host_session);
-	else
-		host_session.ip_hosts = nil;
-		if not attempt_connection(host_session, "out of IP addresses") then -- Retry if we can
-			log("debug", "No other records to try for %s - destroying", host_session.to_host);
-			err = err and (": "..err) or "";
-			destroy_session(host_session, "Connecting failed"..err); -- End of the line, we can't
-			return false;
-		end
-	end
-
-	return true;
-end
-
-function make_connect(host_session, connect_host, connect_port)
-	(host_session.log or log)("info", "Beginning new connection attempt to %s ([%s]:%d)", host_session.to_host, connect_host.addr, connect_port);
-	-- Ok, we're going to try to connect
-	
-	local from_host, to_host = host_session.from_host, host_session.to_host;
-	
-	local conn, handler;
-	if connect_host.proto == "IPv4" then
-		conn, handler = socket.tcp();
-	elseif socket.tcp6 then
-		conn, handler = socket.tcp6();
-	end
-	
-	if not conn then
-		log("warn", "Failed to create outgoing connection, system error: %s", handler);
-		return false, handler;
-	end
-
-	conn:settimeout(0);
-	local success, err = conn:connect(connect_host.addr, connect_port);
-	if not success and err ~= "timeout" then
-		log("warn", "s2s connect() to %s (%s:%d) failed: %s", host_session.to_host, connect_host.addr, connect_port, err);
-		return false, err;
-	end
-	
-	local cl = connlisteners_get("xmppserver");
-	conn = wrapclient(conn, connect_host.addr, connect_port, cl, cl.default_mode or 1 );
-	host_session.conn = conn;
-	
-	local filter = initialize_filters(host_session);
-	local w, log = conn.write, host_session.log;
-	host_session.sends2s = function (t)
-		log("debug", "sending: %s", (t.top_tag and t:top_tag()) or t:match("^[^>]*>?"));
-		if t.name then
-			t = filter("stanzas/out", t);
-		end
-		if t then
-			t = filter("bytes/out", tostring(t));
-			if t then
-				return w(conn, tostring(t));
-			end
-		end
-	end
-	
-	-- Register this outgoing connection so that xmppserver_listener knows about it
-	-- otherwise it will assume it is a new incoming connection
-	cl.register_outgoing(conn, host_session);
-	
-	host_session:open_stream(from_host, to_host);
-	
-	log("debug", "Connection attempt in progress...");
-	add_task(connect_timeout, function ()
-		if host_session.conn ~= conn or
-		   host_session.type == "s2sout" or
-		   host_session.connecting then
-			return; -- Ok, we're connect[ed|ing]
-		end
-		-- Not connected, need to close session and clean up
-		(host_session.log or log)("warn", "Destroying incomplete session %s->%s due to inactivity",
-		    host_session.from_host or "(unknown)", host_session.to_host or "(unknown)");
-		host_session:close("connection-timeout");
-	end);
-	return true;
-end
-
-function session_open_stream(session, from, to)
-	session.sends2s(st.stanza("stream:stream", {
-		xmlns='jabber:server', ["xmlns:db"]='jabber:server:dialback',
-		["xmlns:stream"]='http://etherx.jabber.org/streams',
-		from=from, to=to, version='1.0', ["xml:lang"]='en'}):top_tag());
-end
-
-local function check_cert_status(session)
-	local conn = session.conn:socket()
-	local cert
-	if conn.getpeercertificate then
-		cert = conn:getpeercertificate()
-	end
-
-	if cert then
-		local chain_valid, errors = conn:getpeerverification()
-		-- Is there any interest in printing out all/the number of errors here?
-		if not chain_valid then
-			(session.log or log)("debug", "certificate chain validation result: invalid");
-			session.cert_chain_status = "invalid";
-		else
-			(session.log or log)("debug", "certificate chain validation result: valid");
-			session.cert_chain_status = "valid";
-
-			local host;
-			if session.direction == "incoming" then
-				host = session.from_host;
-			else
-				host = session.to_host;
-			end
-
-			-- We'll go ahead and verify the asserted identity if the
-			-- connecting server specified one.
-			if host then
-				if cert_verify_identity(host, "xmpp-server", cert) then
-					session.cert_identity_status = "valid"
-				else
-					session.cert_identity_status = "invalid"
-				end
-			end
-		end
-	end
-end
-
-function streamopened(session, attr)
-	local send = session.sends2s;
-	
-	-- TODO: #29: SASL/TLS on s2s streams
-	session.version = tonumber(attr.version) or 0;
-	
-	-- TODO: Rename session.secure to session.encrypted
-	if session.secure == false then
-		session.secure = true;
-	end
-
-	if session.direction == "incoming" then
-		-- Send a reply stream header
-		session.to_host = attr.to and nameprep(attr.to);
-		session.from_host = attr.from and nameprep(attr.from);
-	
-		session.streamid = uuid_gen();
-		(session.log or log)("debug", "Incoming s2s received %s", st.stanza("stream:stream", attr):top_tag());
-		if session.to_host then
-			if not hosts[session.to_host] then
-				-- Attempting to connect to a host we don't serve
-				session:close({
-					condition = "host-unknown";
-					text = "This host does not serve "..session.to_host
-				});
-				return;
-			elseif hosts[session.to_host].disallow_s2s then
-				-- Attempting to connect to a host that disallows s2s
-				session:close({
-					condition = "policy-violation";
-					text = "Server-to-server communication is not allowed to this host";
-				});
-				return;
-			end
-		end
-
-		if session.secure and not session.cert_chain_status then check_cert_status(session); end
-
-		send("<?xml version='1.0'?>");
-		send(stanza("stream:stream", { xmlns='jabber:server', ["xmlns:db"]='jabber:server:dialback',
-				["xmlns:stream"]='http://etherx.jabber.org/streams', id=session.streamid, from=session.to_host, to=session.from_host, version=(session.version > 0 and "1.0" or nil) }):top_tag());
-		if session.version >= 1.0 then
-			local features = st.stanza("stream:features");
-			
-			if session.to_host then
-				hosts[session.to_host].events.fire_event("s2s-stream-features", { origin = session, features = features });
-			else
-				(session.log or log)("warn", "No 'to' on stream header from %s means we can't offer any features", session.from_host or "unknown host");
-			end
-			
-			log("debug", "Sending stream features: %s", tostring(features));
-			send(features);
-		end
-	elseif session.direction == "outgoing" then
-		-- If we are just using the connection for verifying dialback keys, we won't try and auth it
-		if not attr.id then error("stream response did not give us a streamid!!!"); end
-		session.streamid = attr.id;
-
-		if session.secure and not session.cert_chain_status then check_cert_status(session); end
-
-		-- Send unauthed buffer
-		-- (stanzas which are fine to send before dialback)
-		-- Note that this is *not* the stanza queue (which
-		-- we can only send if auth succeeds) :)
-		local send_buffer = session.send_buffer;
-		if send_buffer and #send_buffer > 0 then
-			log("debug", "Sending s2s send_buffer now...");
-			for i, data in ipairs(send_buffer) do
-				session.sends2s(tostring(data));
-				send_buffer[i] = nil;
-			end
-		end
-		session.send_buffer = nil;
-	
-		-- If server is pre-1.0, don't wait for features, just do dialback
-		if session.version < 1.0 then
-			if not session.dialback_verifying then
-				log("debug", "Initiating dialback...");
-				initiate_dialback(session);
-			else
-				mark_connected(session);
-			end
-		end
-	end
-	session.notopen = nil;
-end
-
-function streamclosed(session)
-	(session.log or log)("debug", "Received </stream:stream>");
-	session:close();
-end
-
-function initiate_dialback(session)
-	-- generate dialback key
-	session.dialback_key = generate_dialback(session.streamid, session.to_host, session.from_host);
-	session.sends2s(format("<db:result from='%s' to='%s'>%s</db:result>", session.from_host, session.to_host, session.dialback_key));
-	session.log("info", "sent dialback key on outgoing s2s stream");
-end
-
-function generate_dialback(id, to, from)
-	return sha256_hash(id..to..from..hosts[from].dialback_secret, true);
-end
-
-function verify_dialback(id, to, from, key)
-	return key == generate_dialback(id, to, from);
-=======
 	local host_session = { to_host = to_host, from_host = from_host, host = from_host,
 		               notopen = true, type = "s2sout_unauthed", direction = "outgoing" };
 	hosts[from_host].s2sout[to_host] = host_session;
 	local conn_name = "s2sout"..tostring(host_session):match("[a-f0-9]*$");
 	host_session.log = logger_init(conn_name);
 	return host_session;
->>>>>>> 7cb22f77
 end
 
 function make_authenticated(session, host)
