--- conflicted
+++ resolved
@@ -113,12 +113,8 @@
 				if service_info.encryption == "ssl" then
 					local global_ssl_config = config.get("*", "ssl") or {};
 					local prefix_ssl_config = config.get("*", config_prefix.."ssl") or global_ssl_config;
-<<<<<<< HEAD
+					log("debug", "Creating context for direct TLS service %s on port %d", service_info.name, port);
 					ssl, err, cfg = certmanager.create_context(service_info.name.." port "..port, "server",
-=======
-					log("debug", "Creating context for direct TLS service %s on port %d", service_info.name, port);
-					ssl, err = certmanager.create_context(service_info.name.." port "..port, "server",
->>>>>>> c42a786e
 						prefix_ssl_config[interface],
 						prefix_ssl_config[port],
 						prefix_ssl_config,
@@ -259,7 +255,6 @@
 		end
 	end
 end
-
 prosody.events.add_handler("item-added/net-provider", function (event)
 	local item = event.item;
 	register_service(item.name, item);
