--- conflicted
+++ resolved
@@ -1,10 +1,7 @@
 local adns = require "net.adns";
 local inet_pton = require "util.net".pton;
-<<<<<<< HEAD
+local idna_to_ascii = require "util.encodings".idna.to_ascii;
 local unpack = table.unpack or unpack; -- luacheck: ignore 113
-=======
-local idna_to_ascii = require "util.encodings".idna.to_ascii;
->>>>>>> 9c2a74d0
 
 local methods = {};
 local resolver_mt = { __index = methods };
