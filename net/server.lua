--- conflicted
+++ resolved
@@ -532,14 +532,7 @@
 							out_put( "server.lua: ssl handshake done" )
 							writelen = ( wrote and removesocket( writelist, socket, writelen ) ) or writelen
 							handler.receivedata = handler._receivedata    -- when handshake is done, replace the handshake function with regular functions
-							handler.dispatchdata = handler._dispatchdata
-<<<<<<< HEAD
-=======
-							handler.need_tls = nil
-							socketlist[ client ] = handler
-							readlen = readlen + 1
-							readlist[ readlen ] = client												
->>>>>>> c016526d
+							handler.dispatchdata = handler._dispatchdata;
 							return true;
 						else
 							out_put( "server.lua: error during ssl handshake: ", err )
