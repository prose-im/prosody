-- Prosody IM
-- Copyright (C) 2008-2010 Matthew Wild
-- Copyright (C) 2008-2010 Waqas Hussain
--
-- This project is MIT/X11 licensed. Please see the
-- COPYING file in the source package for more information.
--

local b64 = require "util.encodings".base64.encode;
local url = require "socket.url"
local httpstream_new = require "net.http.parser".new;
local util_http = require "util.http";
local events = require "util.events";
local verify_identity = require"util.x509".verify_identity;

local basic_resolver = require "net.resolvers.basic";
local connect = require "net.connect".connect;

local ssl_available = pcall(require, "ssl");

local t_insert, t_concat = table.insert, table.concat;
local pairs = pairs;
local tonumber, tostring, xpcall, traceback =
      tonumber, tostring, xpcall, debug.traceback;
local error = error

local log = require "util.logger".init("http");

local _ENV = nil;
-- luacheck: std none

local requests = {}; -- Open requests

local function make_id(req) return (tostring(req):match("%x+$")); end

local listener = { default_port = 80, default_mode = "*a" };

-- Request-related helper functions
local function handleerr(err) log("error", "Traceback[http]: %s", traceback(tostring(err), 2)); return err; end
local function log_if_failed(req, ret, ...)
	if not ret then
		log("error", "Request '%s': error in callback: %s", req.id, tostring((...)));
		if not req.suppress_errors then
			error(...);
		end
	end
	return ...;
end

local function destroy_request(request)
	local conn = request.conn;
	if conn then
		request.conn = nil;
		conn:close()
	end
end

local function request_reader(request, data, err)
	if not request.parser then
		local function error_cb(reason)
			if request.callback then
				request.callback(reason or "connection-closed", 0, request);
				request.callback = nil;
			end
			destroy_request(request);
		end

		if not data then
			error_cb(err);
			return;
		end

		local function success_cb(r)
			if request.callback then
				request.callback(r.body, r.code, r, request);
				request.callback = nil;
			end
			destroy_request(request);
		end
		local function options_cb()
			return request;
		end
		request.parser = httpstream_new(success_cb, error_cb, "client", options_cb);
	end
	request.parser:feed(data);
end

-- Connection listener callbacks
function listener.onconnect(conn)
	local req = requests[conn];

	-- Initialize request object
	req.write = function (...) return req.conn:write(...); end
	local callback = req.callback;
	req.callback = function (content, code, response, request)
		do
			local event = { http = req.http, url = req.url, request = req, response = response, content = content, code = code, callback = req.callback };
			req.http.events.fire_event("response", event);
			content, code, response = event.content, event.code, event.response;
		end

		log("debug", "Request '%s': Calling callback, status %s", req.id, code or "---");
		return log_if_failed(req.id, xpcall(function () return callback(content, code, request, response) end, handleerr));
	end
	req.reader = request_reader;
	req.state = "status";

	requests[req.conn] = req;

	-- Validate certificate
	if not req.insecure and conn:ssl() then
		local sock = conn:socket();
		local chain_valid = sock.getpeerverification and sock:getpeerverification();
		if not chain_valid then
			req.callback("certificate-chain-invalid", 0, req);
			req.callback = nil;
			conn:close();
			return;
		end
		local cert = sock.getpeercertificate and sock:getpeercertificate();
		if not cert or not verify_identity(req.host, false, cert) then
			req.callback("certificate-verify-failed", 0, req);
			req.callback = nil;
			conn:close();
			return;
		end
	end

	-- Send the request
	local request_line = { req.method or "GET", " ", req.path, " HTTP/1.1\r\n" };
	if req.query then
		t_insert(request_line, 4, "?"..req.query);
	end

	conn:write(t_concat(request_line));
	local t = { [2] = ": ", [4] = "\r\n" };
	for k, v in pairs(req.headers) do
		t[1], t[3] = k, v;
		conn:write(t_concat(t));
	end
	conn:write("\r\n");

	if req.body then
		conn:write(req.body);
	end
end

function listener.onincoming(conn, data)
	local request = requests[conn];

	if not request then
		log("warn", "Received response from connection %s with no request attached!", tostring(conn));
		return;
	end

	if data and request.reader then
		request:reader(data);
	end
end

function listener.ondisconnect(conn, err)
	local request = requests[conn];
	if request and request.conn then
		request:reader(nil, err or "closed");
	end
	requests[conn] = nil;
end

function listener.onattach(conn, req)
	requests[conn] = req;
	req.conn = conn;
end

function listener.ondetach(conn)
	requests[conn] = nil;
end

function listener.onfail(req, reason)
	req.http.events.fire_event("request-connection-error", { http = req.http, request = req, url = req.url, err = reason });
	req.callback(reason or "connection failed", 0, req);
end

local function request(self, u, ex, callback)
	local req = url.parse(u);
	req.url = u;
	req.http = self;

	if not (req and req.host) then
		callback("invalid-url", 0, req);
		return nil, "invalid-url";
	end

	if not req.path then
		req.path = "/";
	end

	req.id = ex and ex.id or make_id(req);

	do
		local event = { http = self, url = u, request = req, options = ex, callback = callback };
		local ret = self.events.fire_event("pre-request", event);
		if ret then
			return ret;
		end
		req, u, ex, req.callback = event.request, event.url, event.options, event.callback;
	end

	local method, headers, body;

	local host, port = req.host, req.port;
	local host_header = host;
	if (port == "80" and req.scheme == "http")
	or (port == "443" and req.scheme == "https") then
		port = nil;
	elseif port then
		host_header = host_header..":"..port;
	end

	headers = {
		["Host"] = host_header;
		["User-Agent"] = "Prosody XMPP Server";
	};

	if req.userinfo then
		headers["Authorization"] = "Basic "..b64(req.userinfo);
	end

	if ex then
		req.onlystatus = ex.onlystatus;
		body = ex.body;
		if body then
			method = "POST";
			headers["Content-Length"] = tostring(#body);
			headers["Content-Type"] = "application/x-www-form-urlencoded";
		end
		if ex.method then method = ex.method; end
		if ex.headers then
			for k, v in pairs(ex.headers) do
				headers[k] = v;
			end
		end
		req.insecure = ex.insecure;
		req.suppress_errors = ex.suppress_errors;
	end

	log("debug", "Making %s %s request '%s' to %s", req.scheme:upper(), method or "GET", req.id, (ex and ex.suppress_url and host_header) or u);

	-- Attach to request object
	req.method, req.headers, req.body = method, headers, body;

	local using_https = req.scheme == "https";
	if using_https and not ssl_available then
		error("SSL not available, unable to contact https URL");
	end
	local port_number = port and tonumber(port) or (using_https and 443 or 80);

	local sslctx = false;
	if using_https then
		sslctx = ex and ex.sslctx or self.options and self.options.sslctx;
	end

<<<<<<< HEAD
	local http_service = basic_resolver.new(host, port_number);
	connect(http_service, listener, { sslctx = sslctx }, req);
=======
	local handler, conn = server.addclient(host, port_number, listener, "*a", sslctx)
	if not handler then
		self.events.fire_event("request-connection-error", { http = self, request = req, url = u, err = conn });
		callback(conn, 0, req);
		return nil, conn;
	end
	req.handler, req.conn = handler, conn
	req.write = function (...) return req.handler:write(...); end

	req.callback = function (content, code, response, request)
		do
			local event = { http = self, url = u, request = req, response = response, content = content, code = code, callback = callback };
			self.events.fire_event("response", event);
			content, code, response = event.content, event.code, event.response;
		end

		log("debug", "Request '%s': Calling callback, status %s", req.id, code or "---");
		return log_if_failed(req.id, xpcall(function () return callback(content, code, response, request) end, handleerr));
	end
	req.reader = request_reader;
	req.state = "status";

	requests[req.handler] = req;
>>>>>>> 0e4c35dd

	self.events.fire_event("request", { http = self, request = req, url = u });
	return req;
end

local function new(options)
	local http = {
		options = options;
		request = request;
		new = options and function (new_options)
			return new(setmetatable(new_options, { __index = options }));
		end or new;
		events = events.new();
	};
	return http;
end

local default_http = new({
	sslctx = { mode = "client", protocol = "sslv23", options = { "no_sslv2", "no_sslv3" } };
	suppress_errors = true;
});

return {
	request = function (u, ex, callback)
		return default_http:request(u, ex, callback);
	end;
	default = default_http;
	new = new;
	events = default_http.events;
	-- COMPAT
	urlencode = util_http.urlencode;
	urldecode = util_http.urldecode;
	formencode = util_http.formencode;
	formdecode = util_http.formdecode;
};<|MERGE_RESOLUTION|>--- conflicted
+++ resolved
@@ -100,7 +100,7 @@
 		end
 
 		log("debug", "Request '%s': Calling callback, status %s", req.id, code or "---");
-		return log_if_failed(req.id, xpcall(function () return callback(content, code, request, response) end, handleerr));
+		return log_if_failed(req.id, xpcall(function () return callback(content, code, response, request) end, handleerr));
 	end
 	req.reader = request_reader;
 	req.state = "status";
@@ -259,34 +259,8 @@
 		sslctx = ex and ex.sslctx or self.options and self.options.sslctx;
 	end
 
-<<<<<<< HEAD
 	local http_service = basic_resolver.new(host, port_number);
 	connect(http_service, listener, { sslctx = sslctx }, req);
-=======
-	local handler, conn = server.addclient(host, port_number, listener, "*a", sslctx)
-	if not handler then
-		self.events.fire_event("request-connection-error", { http = self, request = req, url = u, err = conn });
-		callback(conn, 0, req);
-		return nil, conn;
-	end
-	req.handler, req.conn = handler, conn
-	req.write = function (...) return req.handler:write(...); end
-
-	req.callback = function (content, code, response, request)
-		do
-			local event = { http = self, url = u, request = req, response = response, content = content, code = code, callback = callback };
-			self.events.fire_event("response", event);
-			content, code, response = event.content, event.code, event.response;
-		end
-
-		log("debug", "Request '%s': Calling callback, status %s", req.id, code or "---");
-		return log_if_failed(req.id, xpcall(function () return callback(content, code, response, request) end, handleerr));
-	end
-	req.reader = request_reader;
-	req.state = "status";
-
-	requests[req.handler] = req;
->>>>>>> 0e4c35dd
 
 	self.events.fire_event("request", { http = self, request = req, url = u });
 	return req;
