-- Prosody IM
-- This file is included with Prosody IM. It has modifications,
-- which are hereby placed in the public domain.


-- todo: quick (default) header generation
-- todo: nxdomain, error handling
-- todo: cache results of encodeName


-- reference: http://tools.ietf.org/html/rfc1035
-- reference: http://tools.ietf.org/html/rfc1876 (LOC)


local socket = require "socket";
local timer = require "util.timer";
local new_ip = require "util.ip".new_ip;

local _, windows = pcall(require, "util.windows");
local is_windows = (_ and windows) or os.getenv("WINDIR");

local coroutine, io, math, string, table =
      coroutine, io, math, string, table;

local ipairs, next, pairs, print, setmetatable, tostring, assert, error, unpack, select, type=
      ipairs, next, pairs, print, setmetatable, tostring, assert, error, unpack, select, type;

local ztact = { -- public domain 20080404 lua@ztact.com
	get = function(parent, ...)
		local len = select('#', ...);
		for i=1,len do
			parent = parent[select(i, ...)];
			if parent == nil then break; end
		end
		return parent;
	end;
	set = function(parent, ...)
		local len = select('#', ...);
		local key, value = select(len-1, ...);
		local cutpoint, cutkey;

		for i=1,len-2 do
			local key = select (i, ...)
			local child = parent[key]

			if value == nil then
				if child == nil then
					return;
				elseif next(child, next(child)) then
					cutpoint = nil; cutkey = nil;
				elseif cutpoint == nil then
					cutpoint = parent; cutkey = key;
				end
			elseif child == nil then
				child = {};
				parent[key] = child;
			end
			parent = child
		end

		if value == nil and cutpoint then
			cutpoint[cutkey] = nil;
		else
			parent[key] = value;
			return value;
		end
	end;
};
local get, set = ztact.get, ztact.set;

local default_timeout = 15;

-------------------------------------------------- module dns
module('dns')
local dns = _M;


-- dns type & class codes ------------------------------ dns type & class codes


local append = table.insert


local function highbyte(i)    -- - - - - - - - - - - - - - - - - - -  highbyte
	return (i-(i%0x100))/0x100;
end


local function augment (t)    -- - - - - - - - - - - - - - - - - - - -  augment
	local a = {};
	for i,s in pairs(t) do
		a[i] = s;
		a[s] = s;
		a[string.lower(s)] = s;
	end
	return a;
end


local function encode (t)    -- - - - - - - - - - - - - - - - - - - - -  encode
	local code = {};
	for i,s in pairs(t) do
		local word = string.char(highbyte(i), i%0x100);
		code[i] = word;
		code[s] = word;
		code[string.lower(s)] = word;
	end
	return code;
end


dns.types = {
	'A', 'NS', 'MD', 'MF', 'CNAME', 'SOA', 'MB', 'MG', 'MR', 'NULL', 'WKS',
	'PTR', 'HINFO', 'MINFO', 'MX', 'TXT',
	[ 28] = 'AAAA', [ 29] = 'LOC',   [ 33] = 'SRV',
	[252] = 'AXFR', [253] = 'MAILB', [254] = 'MAILA', [255] = '*' };


dns.classes = { 'IN', 'CS', 'CH', 'HS', [255] = '*' };


dns.type      = augment (dns.types);
dns.class     = augment (dns.classes);
dns.typecode  = encode  (dns.types);
dns.classcode = encode  (dns.classes);



local function standardize(qname, qtype, qclass)    -- - - - - - - standardize
	if string.byte(qname, -1) ~= 0x2E then qname = qname..'.';  end
	qname = string.lower(qname);
	return qname, dns.type[qtype or 'A'], dns.class[qclass or 'IN'];
end


local function prune(rrs, time, soft)    -- - - - - - - - - - - - - - -  prune
	time = time or socket.gettime();
	for i,rr in ipairs(rrs) do
		if rr.tod then
			-- rr.tod = rr.tod - 50    -- accelerated decripitude
			rr.ttl = math.floor(rr.tod - time);
			if rr.ttl <= 0 then
				rrs[rr[rr.type:lower()]] = nil;
				table.remove(rrs, i);
				return prune(rrs, time, soft); -- Re-iterate
			end
		elseif soft == 'soft' then    -- What is this?  I forget!
			assert(rr.ttl == 0);
			rrs[rr[rr.type:lower()]] = nil;
			table.remove(rrs, i);
		end
	end
end


-- metatables & co. ------------------------------------------ metatables & co.


local resolver = {};
resolver.__index = resolver;

resolver.timeout = default_timeout;

local function default_rr_tostring(rr)
	local rr_val = rr.type and rr[rr.type:lower()];
	if type(rr_val) ~= "string" then
		return "<UNKNOWN RDATA TYPE>";
	end
	return rr_val;
end

local special_tostrings = {
	LOC = resolver.LOC_tostring;
	MX  = function (rr)
		return string.format('%2i %s', rr.pref, rr.mx);
	end;
	SRV = function (rr)
		local s = rr.srv;
		return string.format('%5d %5d %5d %s', s.priority, s.weight, s.port, s.target);
	end;
};

local rr_metatable = {};   -- - - - - - - - - - - - - - - - - - -  rr_metatable
function rr_metatable.__tostring(rr)
	local rr_string = (special_tostrings[rr.type] or default_rr_tostring)(rr);
	return string.format('%2s %-5s %6i %-28s %s', rr.class, rr.type, rr.ttl, rr.name, rr_string);
end


local rrs_metatable = {};    -- - - - - - - - - - - - - - - - - -  rrs_metatable
function rrs_metatable.__tostring(rrs)
	local t = {};
	for i,rr in ipairs(rrs) do
		append(t, tostring(rr)..'\n');
	end
	return table.concat(t);
end


local cache_metatable = {};    -- - - - - - - - - - - - - - - -  cache_metatable
function cache_metatable.__tostring(cache)
	local time = socket.gettime();
	local t = {};
	for class,types in pairs(cache) do
		for type,names in pairs(types) do
			for name,rrs in pairs(names) do
				prune(rrs, time);
				append(t, tostring(rrs));
			end
		end
	end
	return table.concat(t);
end


function resolver:new()    -- - - - - - - - - - - - - - - - - - - - - resolver
	local r = { active = {}, cache = {}, unsorted = {} };
	setmetatable(r, resolver);
	setmetatable(r.cache, cache_metatable);
	setmetatable(r.unsorted, { __mode = 'kv' });
	return r;
end


-- packet layer -------------------------------------------------- packet layer


function dns.random(...)    -- - - - - - - - - - - - - - - - - - -  dns.random
	math.randomseed(math.floor(10000*socket.gettime()) % 0x100000000);
	dns.random = math.random;
	return dns.random(...);
end


local function encodeHeader(o)    -- - - - - - - - - - - - - - -  encodeHeader
	o = o or {};
	o.id = o.id or dns.random(0, 0xffff); -- 16b	(random) id

	o.rd = o.rd or 1;		--  1b  1 recursion desired
	o.tc = o.tc or 0;		--  1b	1 truncated response
	o.aa = o.aa or 0;		--  1b	1 authoritative response
	o.opcode = o.opcode or 0;	--  4b	0 query
				--  1 inverse query
				--	2 server status request
				--	3-15 reserved
	o.qr = o.qr or 0;		--  1b	0 query, 1 response

	o.rcode = o.rcode or 0;	--  4b  0 no error
				--	1 format error
				--	2 server failure
				--	3 name error
				--	4 not implemented
				--	5 refused
				--	6-15 reserved
	o.z = o.z  or 0;		--  3b  0 resvered
	o.ra = o.ra or 0;		--  1b  1 recursion available

	o.qdcount = o.qdcount or 1;	-- 16b	number of question RRs
	o.ancount = o.ancount or 0;	-- 16b	number of answers RRs
	o.nscount = o.nscount or 0;	-- 16b	number of nameservers RRs
	o.arcount = o.arcount or 0;	-- 16b  number of additional RRs

	-- string.char() rounds, so prevent roundup with -0.4999
	local header = string.char(
		highbyte(o.id), o.id %0x100,
		o.rd + 2*o.tc + 4*o.aa + 8*o.opcode + 128*o.qr,
		o.rcode + 16*o.z + 128*o.ra,
		highbyte(o.qdcount),  o.qdcount %0x100,
		highbyte(o.ancount),  o.ancount %0x100,
		highbyte(o.nscount),  o.nscount %0x100,
		highbyte(o.arcount),  o.arcount %0x100
	);

	return header, o.id;
end


local function encodeName(name)    -- - - - - - - - - - - - - - - - encodeName
	local t = {};
	for part in string.gmatch(name, '[^.]+') do
		append(t, string.char(string.len(part)));
		append(t, part);
	end
	append(t, string.char(0));
	return table.concat(t);
end


local function encodeQuestion(qname, qtype, qclass)    -- - - - encodeQuestion
	qname  = encodeName(qname);
	qtype  = dns.typecode[qtype or 'a'];
	qclass = dns.classcode[qclass or 'in'];
	return qname..qtype..qclass;
end


function resolver:byte(len)    -- - - - - - - - - - - - - - - - - - - - - byte
	len = len or 1;
	local offset = self.offset;
	local last = offset + len - 1;
	if last > #self.packet then
		error(string.format('out of bounds: %i>%i', last, #self.packet));
	end
	self.offset = offset + len;
	return string.byte(self.packet, offset, last);
end


function resolver:word()    -- - - - - - - - - - - - - - - - - - - - - -  word
	local b1, b2 = self:byte(2);
	return 0x100*b1 + b2;
end


function resolver:dword ()    -- - - - - - - - - - - - - - - - - - - - -  dword
	local b1, b2, b3, b4 = self:byte(4);
	--print('dword', b1, b2, b3, b4);
	return 0x1000000*b1 + 0x10000*b2 + 0x100*b3 + b4;
end


function resolver:sub(len)    -- - - - - - - - - - - - - - - - - - - - - - sub
	len = len or 1;
	local s = string.sub(self.packet, self.offset, self.offset + len - 1);
	self.offset = self.offset + len;
	return s;
end


function resolver:header(force)    -- - - - - - - - - - - - - - - - - - header
	local id = self:word();
	--print(string.format(':header  id  %x', id));
	if not self.active[id] and not force then return nil; end

	local h = { id = id };

	local b1, b2 = self:byte(2);

	h.rd      = b1 %2;
	h.tc      = b1 /2%2;
	h.aa      = b1 /4%2;
	h.opcode  = b1 /8%16;
	h.qr      = b1 /128;

	h.rcode   = b2 %16;
	h.z       = b2 /16%8;
	h.ra      = b2 /128;

	h.qdcount = self:word();
	h.ancount = self:word();
	h.nscount = self:word();
	h.arcount = self:word();

	for k,v in pairs(h) do h[k] = v-v%1; end

	return h;
end


function resolver:name()    -- - - - - - - - - - - - - - - - - - - - - -  name
	local remember, pointers = nil, 0;
	local len = self:byte();
	local n = {};
	if len == 0 then return "." end -- Root label
	while len > 0 do
		if len >= 0xc0 then    -- name is "compressed"
			pointers = pointers + 1;
			if pointers >= 20 then error('dns error: 20 pointers'); end;
			local offset = ((len-0xc0)*0x100) + self:byte();
			remember = remember or self.offset;
			self.offset = offset + 1;    -- +1 for lua
		else    -- name is not compressed
			append(n, self:sub(len)..'.');
		end
		len = self:byte();
	end
	self.offset = remember or self.offset;
	return table.concat(n);
end


function resolver:question()    -- - - - - - - - - - - - - - - - - -  question
	local q = {};
	q.name  = self:name();
	q.type  = dns.type[self:word()];
	q.class = dns.class[self:word()];
	return q;
end


function resolver:A(rr)    -- - - - - - - - - - - - - - - - - - - - - - - -  A
	local b1, b2, b3, b4 = self:byte(4);
	rr.a = string.format('%i.%i.%i.%i', b1, b2, b3, b4);
end

function resolver:AAAA(rr)
	local addr = {};
	for i = 1, rr.rdlength, 2 do
		local b1, b2 = self:byte(2);
		table.insert(addr, ("%02x%02x"):format(b1, b2));
	end
	addr = table.concat(addr, ":"):gsub("%f[%x]0+(%x)","%1");
	local zeros = {};
	for item in addr:gmatch(":[0:]+:") do
		table.insert(zeros, item)
	end
	if #zeros == 0 then
		rr.aaaa = addr;
		return
	elseif #zeros > 1 then
		table.sort(zeros, function(a, b) return #a > #b end);
	end
	rr.aaaa = addr:gsub(zeros[1], "::", 1):gsub("^0::", "::"):gsub("::0$", "::");
end

function resolver:CNAME(rr)    -- - - - - - - - - - - - - - - - - - - -  CNAME
	rr.cname = self:name();
end


function resolver:MX(rr)    -- - - - - - - - - - - - - - - - - - - - - - -  MX
	rr.pref = self:word();
	rr.mx   = self:name();
end


function resolver:LOC_nibble_power()    -- - - - - - - - - -  LOC_nibble_power
	local b = self:byte();
	--print('nibbles', ((b-(b%0x10))/0x10), (b%0x10));
	return ((b-(b%0x10))/0x10) * (10^(b%0x10));
end


function resolver:LOC(rr)    -- - - - - - - - - - - - - - - - - - - - - -  LOC
	rr.version = self:byte();
	if rr.version == 0 then
		rr.loc           = rr.loc or {};
		rr.loc.size      = self:LOC_nibble_power();
		rr.loc.horiz_pre = self:LOC_nibble_power();
		rr.loc.vert_pre  = self:LOC_nibble_power();
		rr.loc.latitude  = self:dword();
		rr.loc.longitude = self:dword();
		rr.loc.altitude  = self:dword();
	end
end


local function LOC_tostring_degrees(f, pos, neg)    -- - - - - - - - - - - - -
	f = f - 0x80000000;
	if f < 0 then pos = neg; f = -f; end
	local deg, min, msec;
	msec = f%60000;
	f    = (f-msec)/60000;
	min  = f%60;
	deg = (f-min)/60;
	return string.format('%3d %2d %2.3f %s', deg, min, msec/1000, pos);
end


function resolver.LOC_tostring(rr)    -- - - - - - - - - - - - -  LOC_tostring
	local t = {};

	--[[
	for k,name in pairs { 'size', 'horiz_pre', 'vert_pre', 'latitude', 'longitude', 'altitude' } do
		append(t, string.format('%4s%-10s: %12.0f\n', '', name, rr.loc[name]));
	end
	--]]

	append(t, string.format(
		'%s    %s    %.2fm %.2fm %.2fm %.2fm',
		LOC_tostring_degrees (rr.loc.latitude, 'N', 'S'),
		LOC_tostring_degrees (rr.loc.longitude, 'E', 'W'),
		(rr.loc.altitude - 10000000) / 100,
		rr.loc.size / 100,
		rr.loc.horiz_pre / 100,
		rr.loc.vert_pre / 100
	));

	return table.concat(t);
end


function resolver:NS(rr)    -- - - - - - - - - - - - - - - - - - - - - - -  NS
	rr.ns = self:name();
end


function resolver:SOA(rr)    -- - - - - - - - - - - - - - - - - - - - - -  SOA
end


function resolver:SRV(rr)    -- - - - - - - - - - - - - - - - - - - - - -  SRV
	  rr.srv = {};
	  rr.srv.priority = self:word();
	  rr.srv.weight   = self:word();
	  rr.srv.port     = self:word();
	  rr.srv.target   = self:name();
end

function resolver:PTR(rr)
	rr.ptr = self:name();
end

function resolver:TXT(rr)    -- - - - - - - - - - - - - - - - - - - - - -  TXT
	rr.txt = self:sub (self:byte());
end


function resolver:rr()    -- - - - - - - - - - - - - - - - - - - - - - - -  rr
	local rr = {};
	setmetatable(rr, rr_metatable);
	rr.name     = self:name(self);
	rr.type     = dns.type[self:word()] or rr.type;
	rr.class    = dns.class[self:word()] or rr.class;
	rr.ttl      = 0x10000*self:word() + self:word();
	rr.rdlength = self:word();

	if rr.ttl <= 0 then
		rr.tod = self.time + 30;
	else
		rr.tod = self.time + rr.ttl;
	end

	local remember = self.offset;
	local rr_parser = self[dns.type[rr.type]];
	if rr_parser then rr_parser(self, rr); end
	self.offset = remember;
	rr.rdata = self:sub(rr.rdlength);
	return rr;
end


function resolver:rrs (count)    -- - - - - - - - - - - - - - - - - - - - - rrs
	local rrs = {};
	for i = 1,count do append(rrs, self:rr()); end
	return rrs;
end


function resolver:decode(packet, force)    -- - - - - - - - - - - - - - decode
	self.packet, self.offset = packet, 1;
	local header = self:header(force);
	if not header then return nil; end
	local response = { header = header };

	response.question = {};
	local offset = self.offset;
	for i = 1,response.header.qdcount do
		append(response.question, self:question());
	end
	response.question.raw = string.sub(self.packet, offset, self.offset - 1);

	if not force then
		if not self.active[response.header.id] or not self.active[response.header.id][response.question.raw] then
			self.active[response.header.id] = nil;
			return nil;
		end
	end

	response.answer     = self:rrs(response.header.ancount);
	response.authority  = self:rrs(response.header.nscount);
	response.additional = self:rrs(response.header.arcount);

	return response;
end


-- socket layer -------------------------------------------------- socket layer


resolver.delays = { 1, 3 };


function resolver:addnameserver(address)    -- - - - - - - - - - addnameserver
	self.server = self.server or {};
	append(self.server, address);
end


function resolver:setnameserver(address)    -- - - - - - - - - - setnameserver
	self.server = {};
	self:addnameserver(address);
end


function resolver:adddefaultnameservers()    -- - - - -  adddefaultnameservers
	if is_windows then
		if windows and windows.get_nameservers then
			for _, server in ipairs(windows.get_nameservers()) do
				self:addnameserver(server);
			end
		end
		if not self.server or #self.server == 0 then
			-- TODO log warning about no nameservers, adding opendns servers as fallback
			self:addnameserver("208.67.222.222");
			self:addnameserver("208.67.220.220");
		end
	else -- posix
		local resolv_conf = io.open("/etc/resolv.conf");
		if resolv_conf then
			for line in resolv_conf:lines() do
				line = line:gsub("#.*$", "")
					:match('^%s*nameserver%s+([%x:%.]*)%s*$');
				if line then
					local ip = new_ip(line);
					if ip then
						self:addnameserver(ip.addr);
					end
				end
			end
		end
		if not self.server or #self.server == 0 then
			-- TODO log warning about no nameservers, adding localhost as the default nameserver
			self:addnameserver("127.0.0.1");
		end
	end
end


function resolver:getsocket(servernum)    -- - - - - - - - - - - - - getsocket
	self.socket = self.socket or {};
	self.socketset = self.socketset or {};

	local sock = self.socket[servernum];
	if sock then return sock; end

<<<<<<< HEAD
	local err;
	local peer = self.server[servernum];
	if peer:find(":") then
		sock, err = socket.udp6();
	else
		sock, err = socket.udp();
	end
=======
	local ok, err;
	sock, err = socket.udp();
>>>>>>> c68bed48
	if sock and self.socket_wrapper then sock, err = self.socket_wrapper(sock, self); end
	if not sock then
		return nil, err;
	end
	sock:settimeout(0);
	-- todo: attempt to use a random port, fallback to 0
<<<<<<< HEAD
	sock:setsockname('*', 0);
	sock:setpeername(peer, 53);
=======
>>>>>>> c68bed48
	self.socket[servernum] = sock;
	self.socketset[sock] = servernum;
	-- set{sock,peer}name can fail, eg because of local routing table
	-- if so, try the next server
	ok, err = sock:setsockname('*', 0);
	if not ok then return self:servfail(sock, err); end
	ok, err = sock:setpeername(self.server[servernum], 53);
	if not ok then return self:servfail(sock, err); end
	return sock;
end

function resolver:voidsocket(sock)
	if self.socket[sock] then
		self.socketset[self.socket[sock]] = nil;
		self.socket[sock] = nil;
	elseif self.socketset[sock] then
		self.socket[self.socketset[sock]] = nil;
		self.socketset[sock] = nil;
	end
	sock:close();
end

function resolver:socket_wrapper_set(func)  -- - - - - - - socket_wrapper_set
	self.socket_wrapper = func;
end


function resolver:closeall ()    -- - - - - - - - - - - - - - - - - -  closeall
	for i,sock in ipairs(self.socket) do
		self.socket[i] = nil;
		self.socketset[sock] = nil;
		sock:close();
	end
end


function resolver:remember(rr, type)    -- - - - - - - - - - - - - -  remember
	--print ('remember', type, rr.class, rr.type, rr.name)
	local qname, qtype, qclass = standardize(rr.name, rr.type, rr.class);

	if type ~= '*' then
		type = qtype;
		local all = get(self.cache, qclass, '*', qname);
		--print('remember all', all);
		if all then append(all, rr); end
	end

	self.cache = self.cache or setmetatable({}, cache_metatable);
	local rrs = get(self.cache, qclass, type, qname) or
		set(self.cache, qclass, type, qname, setmetatable({}, rrs_metatable));
	if not rrs[rr[qtype:lower()]] then
		rrs[rr[qtype:lower()]] = true;
		append(rrs, rr);
	end

	if type == 'MX' then self.unsorted[rrs] = true; end
end


local function comp_mx(a, b)    -- - - - - - - - - - - - - - - - - - - comp_mx
	return (a.pref == b.pref) and (a.mx < b.mx) or (a.pref < b.pref);
end


function resolver:peek (qname, qtype, qclass)    -- - - - - - - - - - - -  peek
	qname, qtype, qclass = standardize(qname, qtype, qclass);
	local rrs = get(self.cache, qclass, qtype, qname);
	if not rrs then return nil; end
	if prune(rrs, socket.gettime()) and qtype == '*' or not next(rrs) then
		set(self.cache, qclass, qtype, qname, nil);
		return nil;
	end
	if self.unsorted[rrs] then table.sort (rrs, comp_mx); end
	return rrs;
end


function resolver:purge(soft)    -- - - - - - - - - - - - - - - - - - -  purge
	if soft == 'soft' then
		self.time = socket.gettime();
		for class,types in pairs(self.cache or {}) do
			for type,names in pairs(types) do
				for name,rrs in pairs(names) do
					prune(rrs, self.time, 'soft')
				end
			end
		end
	else self.cache = setmetatable({}, cache_metatable); end
end


function resolver:query(qname, qtype, qclass)    -- - - - - - - - - - -- query
	qname, qtype, qclass = standardize(qname, qtype, qclass)

	local co = coroutine.running();
	local q = get(self.wanted, qclass, qtype, qname);
	if co and q then
		-- We are already waiting for a reply to an identical query.
		set(self.wanted, qclass, qtype, qname, co, true);
		return true;
	end

	if not self.server then self:adddefaultnameservers(); end

	local question = encodeQuestion(qname, qtype, qclass);
	local peek = self:peek (qname, qtype, qclass);
	if peek then return peek; end

	local header, id = encodeHeader();
	--print ('query  id', id, qclass, qtype, qname)
	local o = {
		packet = header..question,
		server = self.best_server,
		delay  = 1,
		retry  = socket.gettime() + self.delays[1]
	};

	-- remember the query
	self.active[id] = self.active[id] or {};
	self.active[id][question] = o;

	-- remember which coroutine wants the answer
	if co then
		set(self.wanted, qclass, qtype, qname, co, true);
	end

	local conn, err = self:getsocket(o.server)
	if not conn then
		return nil, err;
	end
	conn:send (o.packet)

	if timer and self.timeout then
		local num_servers = #self.server;
		local i = 1;
		timer.add_task(self.timeout, function ()
			if get(self.wanted, qclass, qtype, qname, co) then
				if i < num_servers then
					i = i + 1;
					self:servfail(conn);
					o.server = self.best_server;
					conn, err = self:getsocket(o.server);
					if conn then
						conn:send(o.packet);
						return self.timeout;
					end
				end
				-- Tried everything, failed
				self:cancel(qclass, qtype, qname);
			end
		end)
	end
	return true;
end

function resolver:servfail(sock, err)
	-- Resend all queries for this server

	local num = self.socketset[sock]

	-- Socket is dead now
	sock = self:voidsocket(sock);

	-- Find all requests to the down server, and retry on the next server
	self.time = socket.gettime();
	for id,queries in pairs(self.active) do
		for question,o in pairs(queries) do
			if o.server == num then -- This request was to the broken server
				o.server = o.server + 1 -- Use next server
				if o.server > #self.server then
					o.server = 1;
				end

				o.retries = (o.retries or 0) + 1;
				if o.retries >= #self.server then
					--print('timeout');
					queries[question] = nil;
				else
					sock, err = self:getsocket(o.server);
					if sock then sock:send(o.packet); end
				end
			end
		end
		if next(queries) == nil then
			self.active[id] = nil;
		end
	end

	if num == self.best_server then
		self.best_server = self.best_server + 1;
		if self.best_server > #self.server then
			-- Exhausted all servers, try first again
			self.best_server = 1;
		end
	end
	return sock, err;
end

function resolver:settimeout(seconds)
	self.timeout = seconds;
end

function resolver:receive(rset)    -- - - - - - - - - - - - - - - - -  receive
	--print('receive');  print(self.socket);
	self.time = socket.gettime();
	rset = rset or self.socket;

	local response;
	for i,sock in pairs(rset) do

		if self.socketset[sock] then
			local packet = sock:receive();
			if packet then
				response = self:decode(packet);
				if response and self.active[response.header.id]
					and self.active[response.header.id][response.question.raw] then
					--print('received response');
					--self.print(response);

					for j,rr in pairs(response.answer) do
						if rr.name:sub(-#response.question[1].name, -1) == response.question[1].name then
							self:remember(rr, response.question[1].type)
						end
					end

					-- retire the query
					local queries = self.active[response.header.id];
					queries[response.question.raw] = nil;

					if not next(queries) then self.active[response.header.id] = nil; end
					if not next(self.active) then self:closeall(); end

					-- was the query on the wanted list?
					local q = response.question[1];
					local cos = get(self.wanted, q.class, q.type, q.name);
					if cos then
						for co in pairs(cos) do
							if coroutine.status(co) == "suspended" then coroutine.resume(co); end
						end
						set(self.wanted, q.class, q.type, q.name, nil);
					end
				end

			end
		end
	end

	return response;
end


function resolver:feed(sock, packet, force)
	--print('receive'); print(self.socket);
	self.time = socket.gettime();

	local response = self:decode(packet, force);
	if response and self.active[response.header.id]
		and self.active[response.header.id][response.question.raw] then
		--print('received response');
		--self.print(response);

		for j,rr in pairs(response.answer) do
			self:remember(rr, response.question[1].type);
		end

		-- retire the query
		local queries = self.active[response.header.id];
		queries[response.question.raw] = nil;
		if not next(queries) then self.active[response.header.id] = nil; end
		if not next(self.active) then self:closeall(); end

		-- was the query on the wanted list?
		local q = response.question[1];
		if q then
			local cos = get(self.wanted, q.class, q.type, q.name);
			if cos then
				for co in pairs(cos) do
					if coroutine.status(co) == "suspended" then coroutine.resume(co); end
				end
				set(self.wanted, q.class, q.type, q.name, nil);
			end
		end
	end

	return response;
end

function resolver:cancel(qclass, qtype, qname)
	local cos = get(self.wanted, qclass, qtype, qname);
	if cos then
		for co in pairs(cos) do
			if coroutine.status(co) == "suspended" then coroutine.resume(co); end
		end
		set(self.wanted, qclass, qtype, qname, nil);
	end
end

function resolver:pulse()    -- - - - - - - - - - - - - - - - - - - - -  pulse
	--print(':pulse');
	while self:receive() do end
	if not next(self.active) then return nil; end

	self.time = socket.gettime();
	for id,queries in pairs(self.active) do
		for question,o in pairs(queries) do
			if self.time >= o.retry then

				o.server = o.server + 1;
				if o.server > #self.server then
					o.server = 1;
					o.delay = o.delay + 1;
				end

				if o.delay > #self.delays then
					--print('timeout');
					queries[question] = nil;
					if not next(queries) then self.active[id] = nil; end
					if not next(self.active) then return nil; end
				else
					--print('retry', o.server, o.delay);
					local _a = self.socket[o.server];
					if _a then _a:send(o.packet); end
					o.retry = self.time + self.delays[o.delay];
				end
			end
		end
	end

	if next(self.active) then return true; end
	return nil;
end


function resolver:lookup(qname, qtype, qclass)    -- - - - - - - - - -  lookup
	self:query (qname, qtype, qclass)
	while self:pulse() do
		local recvt = {}
		for i, s in ipairs(self.socket) do
			recvt[i] = s
		end
		socket.select(recvt, nil, 4)
	end
	--print(self.cache);
	return self:peek(qname, qtype, qclass);
end

function resolver:lookupex(handler, qname, qtype, qclass)    -- - - - - - - - - -  lookup
	return self:peek(qname, qtype, qclass) or self:query(qname, qtype, qclass);
end

function resolver:tohostname(ip)
	return dns.lookup(ip:gsub("(%d+)%.(%d+)%.(%d+)%.(%d+)", "%4.%3.%2.%1.in-addr.arpa."), "PTR");
end

--print ---------------------------------------------------------------- print


local hints = {    -- - - - - - - - - - - - - - - - - - - - - - - - - - - hints
	qr = { [0]='query', 'response' },
	opcode = { [0]='query', 'inverse query', 'server status request' },
	aa = { [0]='non-authoritative', 'authoritative' },
	tc = { [0]='complete', 'truncated' },
	rd = { [0]='recursion not desired', 'recursion desired' },
	ra = { [0]='recursion not available', 'recursion available' },
	z  = { [0]='(reserved)' },
	rcode = { [0]='no error', 'format error', 'server failure', 'name error', 'not implemented' },

	type = dns.type,
	class = dns.class
};


local function hint(p, s)    -- - - - - - - - - - - - - - - - - - - - - - hint
	return (hints[s] and hints[s][p[s]]) or '';
end


function resolver.print(response)    -- - - - - - - - - - - - - resolver.print
	for s,s in pairs { 'id', 'qr', 'opcode', 'aa', 'tc', 'rd', 'ra', 'z',
						'rcode', 'qdcount', 'ancount', 'nscount', 'arcount' } do
		print( string.format('%-30s', 'header.'..s), response.header[s], hint(response.header, s) );
	end

	for i,question in ipairs(response.question) do
		print(string.format ('question[%i].name         ', i), question.name);
		print(string.format ('question[%i].type         ', i), question.type);
		print(string.format ('question[%i].class        ', i), question.class);
	end

	local common = { name=1, type=1, class=1, ttl=1, rdlength=1, rdata=1 };
	local tmp;
	for s,s in pairs({'answer', 'authority', 'additional'}) do
		for i,rr in pairs(response[s]) do
			for j,t in pairs({ 'name', 'type', 'class', 'ttl', 'rdlength' }) do
				tmp = string.format('%s[%i].%s', s, i, t);
				print(string.format('%-30s', tmp), rr[t], hint(rr, t));
			end
			for j,t in pairs(rr) do
				if not common[j] then
					tmp = string.format('%s[%i].%s', s, i, j);
					print(string.format('%-30s  %s', tostring(tmp), tostring(t)));
				end
			end
		end
	end
end


-- module api ------------------------------------------------------ module api


function dns.resolver ()    -- - - - - - - - - - - - - - - - - - - - - resolver
	-- this function seems to be redundant with resolver.new ()

	local r = { active = {}, cache = {}, unsorted = {}, wanted = {}, best_server = 1 };
	setmetatable (r, resolver);
	setmetatable (r.cache, cache_metatable);
	setmetatable (r.unsorted, { __mode = 'kv' });
	return r;
end

local _resolver = dns.resolver();
dns._resolver = _resolver;

function dns.lookup(...)    -- - - - - - - - - - - - - - - - - - - - -  lookup
	return _resolver:lookup(...);
end

function dns.tohostname(...)
	return _resolver:tohostname(...);
end

function dns.purge(...)    -- - - - - - - - - - - - - - - - - - - - - -  purge
	return _resolver:purge(...);
end

function dns.peek(...)    -- - - - - - - - - - - - - - - - - - - - - - -  peek
	return _resolver:peek(...);
end

function dns.query(...)    -- - - - - - - - - - - - - - - - - - - - - -  query
	return _resolver:query(...);
end

function dns.feed(...)    -- - - - - - - - - - - - - - - - - - - - - - -  feed
	return _resolver:feed(...);
end

function dns.cancel(...)  -- - - - - - - - - - - - - - - - - - - - - -  cancel
	return _resolver:cancel(...);
end

function dns.settimeout(...)
	return _resolver:settimeout(...);
end

function dns.cache()
	return _resolver.cache;
end

function dns.socket_wrapper_set(...)    -- - - - - - - - -  socket_wrapper_set
	return _resolver:socket_wrapper_set(...);
end

return dns;<|MERGE_RESOLUTION|>--- conflicted
+++ resolved
@@ -624,36 +624,26 @@
 	local sock = self.socket[servernum];
 	if sock then return sock; end
 
-<<<<<<< HEAD
-	local err;
+	local ok, err;
 	local peer = self.server[servernum];
 	if peer:find(":") then
 		sock, err = socket.udp6();
 	else
 		sock, err = socket.udp();
 	end
-=======
-	local ok, err;
-	sock, err = socket.udp();
->>>>>>> c68bed48
 	if sock and self.socket_wrapper then sock, err = self.socket_wrapper(sock, self); end
 	if not sock then
 		return nil, err;
 	end
 	sock:settimeout(0);
 	-- todo: attempt to use a random port, fallback to 0
-<<<<<<< HEAD
-	sock:setsockname('*', 0);
-	sock:setpeername(peer, 53);
-=======
->>>>>>> c68bed48
 	self.socket[servernum] = sock;
 	self.socketset[sock] = servernum;
 	-- set{sock,peer}name can fail, eg because of local routing table
 	-- if so, try the next server
 	ok, err = sock:setsockname('*', 0);
 	if not ok then return self:servfail(sock, err); end
-	ok, err = sock:setpeername(self.server[servernum], 53);
+	ok, err = sock:setpeername(peer, 53);
 	if not ok then return self:servfail(sock, err); end
 	return sock;
 end
