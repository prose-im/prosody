
local socket = require "socket"
local server = require "net.server"
local url_parse = require "socket.url".parse;

local connlisteners_start = require "net.connlisteners".start;
local connlisteners_get = require "net.connlisteners".get;
local listener;

local t_insert, t_concat = table.insert, table.concat;
local s_match, s_gmatch, s_char = string.match, string.gmatch;
local tonumber, tostring, pairs = tonumber, tostring, pairs;

<<<<<<< HEAD
local urlcodes = setmetatable({}, { __index = function (t, k) t[k] = s_char(tonumber("0x"..k)); return t[k]; end });
=======
>>>>>>> ef5e994b
local urlencode = function (s) return s and (s:gsub("%W", function (c) return string.format("%%%x", c:byte()); end)); end

local log = require "util.logger".init("httpserver");

local http_servers = {};

module "httpserver"

local default_handler;

local function expectbody(reqt)
    return reqt.method == "POST";
end

local function send_response(request, response)
	-- Write status line
	local resp;
	if response.body then
		log("debug", "Sending response to %s", request.id);
		resp = { "HTTP/1.0 ", response.status or "200 OK", "\r\n"};
		local h = response.headers;
		if h then
			for k, v in pairs(h) do
				t_insert(resp, k);
				t_insert(resp, ": ");
				t_insert(resp, v);
				t_insert(resp, "\r\n");
			end
		end
		if response.body and not (h and h["Content-Length"]) then
			t_insert(resp, "Content-Length: ");
			t_insert(resp, #response.body);
			t_insert(resp, "\r\n");
		end
		t_insert(resp, "\r\n");
		
		if response.body and request.method ~= "HEAD" then
			t_insert(resp, response.body);
		end
	else
		-- Response we have is just a string (the body)
		log("debug", "Sending response to %s: %s", request.id, response);
		
		resp = { "HTTP/1.0 200 OK\r\n" };
		t_insert(resp, "Connection: close\r\n");
		t_insert(resp, "Content-Length: ");
		t_insert(resp, #response);
		t_insert(resp, "\r\n\r\n");
		
		t_insert(resp, response);
	end
	request.write(t_concat(resp));
	if not request.stayopen then
		request:destroy();
	end
end

local function call_callback(request, err)
	if request.handled then return; end
	request.handled = true;
	local callback = request.callback;
	if not callback and request.path then
		local path = request.url.path;
		local base = path:match("^/([^/?]+)");
		if not base then
			base = path:match("^http://[^/?]+/([^/?]+)");
		end
		
		callback = (request.server and request.server.handlers[base]) or default_handler;
		if callback == default_handler then
			log("debug", "Default callback for this request (base: "..tostring(base)..")")
		end
	end
	if callback then
		if err then
			log("debug", "Request error: "..err);
			if not callback(nil, err, request) then
				destroy_request(request);
			end
			return;
		end
		
		local response = callback(request.method, request.body and t_concat(request.body), request);
		if response then
			if response == true and not request.destroyed then
				-- Keep connection open, we will reply later
				log("warn", "Request %s left open, on_destroy is %s", request.id, tostring(request.on_destroy));
			elseif response ~= true then
				-- Assume response
				send_response(request, response);
				destroy_request(request);
			end
		else
			log("debug", "Request handler provided no response, destroying request...");
			-- No response, close connection
			destroy_request(request);
		end
	end
end

local function request_reader(request, data, startpos)
	if not data then
		if request.body then
			call_callback(request);
		else
			-- Error.. connection was closed prematurely
			call_callback(request, "connection-closed");
		end
		-- Here we force a destroy... the connection is gone, so we can't reply later
		destroy_request(request);
		return;
	end
	if request.state == "body" then
		log("debug", "Reading body...")
		if not request.body then request.body = {}; request.havebodylength, request.bodylength = 0, tonumber(request.headers["content-length"]); end
		if startpos then
			data = data:sub(startpos, -1)
		end
		t_insert(request.body, data);
		if request.bodylength then
			request.havebodylength = request.havebodylength + #data;
			if request.havebodylength >= request.bodylength then
				-- We have the body
				call_callback(request);
			end
		end
	elseif request.state == "headers" then
		log("debug", "Reading headers...")
		local pos = startpos;
		local headers = request.headers or {};
		for line in data:gmatch("(.-)\r\n") do
			startpos = (startpos or 1) + #line + 2;
			local k, v = line:match("(%S+): (.+)");
			if k and v then
				headers[k:lower()] = v;
--				log("debug", "Header: "..k:lower().." = "..v);
			elseif #line == 0 then
				request.headers = headers;
				break;
			else
				log("debug", "Unhandled header line: "..line);
			end
		end
		
		if not expectbody(request) then 
			call_callback(request);
			return;
		end
		
		-- Reached the end of the headers
		request.state = "body";
		if #data > startpos then
			return request_reader(request, data:sub(startpos, -1));
		end
	elseif request.state == "request" then
		log("debug", "Reading request line...")
		local method, path, http, linelen = data:match("^(%S+) (%S+) HTTP/(%S+)\r\n()", startpos);
		if not method then
			return call_callback(request, "invalid-status-line");
		end
		
		request.method, request.path, request.httpversion = method, path, http;
		
		request.url = url_parse(request.path);
		
		log("debug", method.." request for "..tostring(request.path) .. " on port "..request.handler.serverport());
		
		if request.onlystatus then
			if not call_callback(request) then
				return;
			end
		end
		
		request.state = "headers";
		
		if #data > linelen then
			return request_reader(request, data:sub(linelen, -1));
		end
	end
end

-- The default handler for requests
default_handler = function (method, body, request)
	log("debug", method.." request for "..tostring(request.path) .. " on port "..request.handler.serverport());
	return { status = "404 Not Found", 
			headers = { ["Content-Type"] = "text/html" },
			body = "<html><head><title>Page Not Found</title></head><body>Not here :(</body></html>" };
end


function new_request(handler)
	return { handler = handler, conn = handler.socket, 
			write = handler.write, state = "request", 
			server = http_servers[handler.serverport()],
			send = send_response,
			destroy = destroy_request,
			id = tostring{}:match("%x+$")
			 };
end

function destroy_request(request)
	log("debug", "Destroying request %s", request.id);
	listener = listener or connlisteners_get("httpserver");
	if not request.destroyed then
		request.destroyed = true;
		if request.on_destroy then
			log("debug", "Request has destroy callback");
			request.on_destroy(request);
		else
			log("debug", "Request has no destroy callback");
		end
		request.handler.close()
		if request.conn then
			listener.disconnect(request.conn, "closed");
		end
	end
end

function new(params)
	local http_server = http_servers[params.port];
	if not http_server then
		http_server = { handlers = {} };
		http_servers[params.port] = http_server;
		-- We weren't already listening on this port, so start now
		connlisteners_start("httpserver", params);
	end
	if params.base then
		http_server.handlers[params.base] = params.handler;
	end
end

_M.request_reader = request_reader;
_M.send_response = send_response;
_M.urlencode = urlencode;

return _M;<|MERGE_RESOLUTION|>--- conflicted
+++ resolved
@@ -8,13 +8,9 @@
 local listener;
 
 local t_insert, t_concat = table.insert, table.concat;
-local s_match, s_gmatch, s_char = string.match, string.gmatch;
+local s_match, s_gmatch = string.match, string.gmatch;
 local tonumber, tostring, pairs = tonumber, tostring, pairs;
 
-<<<<<<< HEAD
-local urlcodes = setmetatable({}, { __index = function (t, k) t[k] = s_char(tonumber("0x"..k)); return t[k]; end });
-=======
->>>>>>> ef5e994b
 local urlencode = function (s) return s and (s:gsub("%W", function (c) return string.format("%%%x", c:byte()); end)); end
 
 local log = require "util.logger".init("httpserver");
