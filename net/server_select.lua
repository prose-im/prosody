--- conflicted
+++ resolved
@@ -897,7 +897,7 @@
 	_currenttime = luasocket_gettime( )
 	repeat
 		-- Fire timers
-		local next_timer_time = math_huge;
+	local next_timer_time = math_huge;
 		for i = 1, _timerlistlen do
 			local t = _timerlist[ i ]( _currenttime ) -- fire timers
 			if t then next_timer_time = math_min(next_timer_time, t); end
@@ -949,20 +949,6 @@
 				end
 			end
 		end
-<<<<<<< HEAD
-=======
-
-		-- Fire timers
-		if _currenttime - _timer >= math_min(next_timer_time, 1) then
-			next_timer_time = math_huge;
-			for i = 1, _timerlistlen do
-				local t = _timerlist[ i ]( _currenttime ) -- fire timers
-				if t then next_timer_time = math_min(next_timer_time, t); end
-			end
-			_timer = _currenttime
-		else
-			next_timer_time = next_timer_time - (_currenttime - _timer);
-		end
 
 		for server, paused_time in pairs( _fullservers ) do
 			if _currenttime - paused_time > _accepretry then
@@ -970,10 +956,6 @@
 				server.resume();
 			end
 		end
-
-		-- wait some time (0 by default)
-		socket_sleep( _sleeptime )
->>>>>>> 6116ba8c
 	until quitting;
 	if once and quitting == "once" then quitting = nil; return; end
 	closeall();
