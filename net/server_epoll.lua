-- Prosody IM
-- Copyright (C) 2016-2018 Kim Alvefur
--
-- This project is MIT/X11 licensed. Please see the
-- COPYING file in the source package for more information.
--


local t_insert = table.insert;
local t_concat = table.concat;
local setmetatable = setmetatable;
local pcall = pcall;
local type = type;
local next = next;
local pairs = pairs;
local traceback = debug.traceback;
local logger = require "util.logger";
local log = logger.init("server_epoll");
local socket = require "socket";
local luasec = require "ssl";
local realtime = require "util.time".now;
local monotonic = require "util.time".monotonic;
local indexedbheap = require "util.indexedbheap";
local createtable = require "util.table".create;
local inet = require "util.net";
local inet_pton = inet.pton;
local _SOCKETINVALID = socket._SOCKETINVALID or -1;
local new_id = require "util.id".medium;
local xpcall = require "util.xpcall".xpcall;

local poller = require "util.poll"
local EEXIST = poller.EEXIST;
local ENOENT = poller.ENOENT;

local poll = assert(poller.new());

local _ENV = nil;
-- luacheck: std none

local default_config = { __index = {
	-- If a connection is silent for this long, close it unless onreadtimeout says not to
	read_timeout = 14 * 60;

	-- How long to wait for a socket to become writable after queuing data to send
	send_timeout = 180;

	-- How long to wait for a socket to become writable after creation
	connect_timeout = 20;

	-- Some number possibly influencing how many pending connections can be accepted
	tcp_backlog = 128;

	-- If accepting a new incoming connection fails, wait this long before trying again
	accept_retry_interval = 10;

	-- If there is still more data to read from LuaSocktes buffer, wait this long and read again
	read_retry_delay = 1e-06;

	-- Size of chunks to read from sockets
	read_size = 8192;

	-- Timeout used during between steps in TLS handshakes
	ssl_handshake_timeout = 60;

	-- Maximum and minimum amount of time to sleep waiting for events (adjusted for pending timers)
	max_wait = 86400;
	min_wait = 1e-06;

	-- Enable extra noisy debug logging
	-- TODO disable once considered stable
	verbose = true;

	-- EXPERIMENTAL
	-- Whether to kill connections in case of callback errors.
	fatal_errors = false;

	-- Or disable protection (like server_select) for potential performance gains
	protect_listeners = true;

	-- Attempt writes instantly
	opportunistic_writes = false;
}};
local cfg = default_config.__index;

local fds = createtable(10, 0); -- FD -> conn

-- Timer and scheduling --

local timers = indexedbheap.create();

local function noop() end
local function closetimer(id)
	timers:remove(id);
end

local function reschedule(id, time)
	time = monotonic() + time;
	timers:reprioritize(id, time);
end

-- Add relative timer
local function addtimer(timeout, f, param)
	local time = monotonic() + timeout;
	if param ~= nil then
		local timer_callback = f
		function f(current_time, timer_id)
			local t = timer_callback(current_time, timer_id, param)
			return t;
		end
	end
	local id = timers:insert(f, time);
	return id;
end

-- Run callbacks of expired timers
-- Return time until next timeout
local function runtimers(next_delay, min_wait)
	-- Any timers at all?
	local elapsed = monotonic();
	local now = realtime();
	local peek = timers:peek();
	local readd;
	while peek do

<<<<<<< HEAD
		if peek > elapsed then
			next_delay = peek - elapsed;
=======
		if peek > now then
>>>>>>> 365e5b0c
			break;
		end

		local _, timer, id = timers:pop();
		local ok, ret = xpcall(timer, traceback, now, id);
		if ok and type(ret) == "number"  then
<<<<<<< HEAD
			local next_time = elapsed+ret;
			timers:insert(timer, next_time);
		elseif not ok then
			log("error", "Error in timer: %s", ret);
=======
			local next_time = now+ret;
			timer[1] = next_time;
			-- Delay insertion of timers to be re-added
			-- so they don't get called again this tick
			if readd then
				readd[id] = timer;
			else
				readd = { [id] = timer };
			end
>>>>>>> 365e5b0c
		end

		peek = timers:peek();
	end

	if readd then
		for _, timer in pairs(readd) do
			timers:insert(timer, timer[2]);
		end
		peek = timers:peek();
	end

	if peek == nil then
		return next_delay;
	else
		next_delay = peek - now;
	end

	if next_delay < min_wait then
		return min_wait;
	end
	return next_delay;
end

-- Socket handler interface

local interface = {};
local interface_mt = { __index = interface };

function interface_mt:__tostring()
	if self.sockname and self.peername then
		return ("FD %d (%s, %d, %s, %d)"):format(self:getfd(), self.peername, self.peerport, self.sockname, self.sockport);
	elseif self.sockname or self.peername then
		return ("FD %d (%s, %d)"):format(self:getfd(), self.sockname or self.peername, self.sockport or self.peerport);
	end
	return ("FD %d"):format(self:getfd());
end

interface.log = log;
function interface:debug(msg, ...) --luacheck: ignore 212/self
	self.log("debug", msg, ...);
end

interface.noise = interface.debug;
function interface:noise(msg, ...) --luacheck: ignore 212/self
	if cfg.verbose then
		return self:debug(msg, ...);
	end
end

function interface:error(msg, ...) --luacheck: ignore 212/self
	self.log("error", msg, ...);
end

-- Replace the listener and tell the old one
function interface:setlistener(listeners, data)
	self:on("detach");
	self.listeners = listeners;
	self:on("attach", data);
end

-- Call a listener callback
function interface:on(what, ...)
	if not self.listeners then
		self:error("Interface is missing listener callbacks");
		return;
	end
	local listener = self.listeners["on"..what];
	if not listener then
		self:noise("Missing listener 'on%s'", what); -- uncomment for development and debugging
		return;
	end
	if not cfg.protect_listeners then
		return listener(self, ...);
	end
	local onerror = self.listeners.onerror or traceback;
	local ok, err = xpcall(listener, onerror, self, ...);
	if not ok then
		if cfg.fatal_errors then
			self:error("Closing due to error calling on%s: %s", what, err);
			self:destroy();
		else
			self:error("Error calling on%s: %s", what, err);
		end
		return nil, err;
	end
	return err;
end

-- Allow this one to be overridden
function interface:onincoming(...)
	return self:on("incoming", ...);
end

-- Return the file descriptor number
function interface:getfd()
	if self.conn then
		return self.conn:getfd();
	end
	return _SOCKETINVALID;
end

function interface:server()
	return self._server or self;
end

-- Get IP address
function interface:ip()
	return self.peername or self.sockname;
end

-- Get a port number, doesn't matter which
function interface:port()
	return self.sockport or self.peerport;
end

-- Get local port number
function interface:clientport()
	return self.sockport;
end

-- Get remote port
function interface:serverport()
	if self.sockport then
		return self.sockport;
	elseif self._server then
		self._server:port();
	end
end

-- Return underlying socket
function interface:socket()
	return self.conn;
end

function interface:set_mode(new_mode)
	self.read_size = new_mode;
end

function interface:setoption(k, v)
	-- LuaSec doesn't expose setoption :(
	if self.conn.setoption then
		self.conn:setoption(k, v);
	end
end

-- Timeout for detecting dead or idle sockets
function interface:setreadtimeout(t)
	if t == false then
		if self._readtimeout then
			closetimer(self._readtimeout);
			self._readtimeout = nil;
		end
		return
	end
	t = t or cfg.read_timeout;
	if self._readtimeout then
		reschedule(self._readtimeout, t);
	else
		self._readtimeout = addtimer(t, function ()
			if self:on("readtimeout") then
				self:noise("Read timeout handled");
				return cfg.read_timeout;
			else
				self:debug("Read timeout not handled, disconnecting");
				self:on("disconnect", "read timeout");
				self:destroy();
			end
		end);
	end
end

-- Timeout for detecting dead sockets
function interface:setwritetimeout(t)
	if t == false then
		if self._writetimeout then
			closetimer(self._writetimeout);
			self._writetimeout = nil;
		end
		return
	end
	t = t or cfg.send_timeout;
	if self._writetimeout then
		reschedule(self._writetimeout, t);
	else
		self._writetimeout = addtimer(t, function ()
			self:noise("Write timeout");
			self:on("disconnect", self._connected and "write timeout" or "connection timeout");
			self:destroy();
		end);
	end
end

function interface:add(r, w)
	local fd = self:getfd();
	if fd < 0 then
		return nil, "invalid fd";
	end
	if r == nil then r = self._wantread; end
	if w == nil then w = self._wantwrite; end
	local ok, err, errno = poll:add(fd, r, w);
	if not ok then
		if errno == EEXIST then
			self:debug("FD already registered in poller! (EEXIST)");
			return self:set(r, w); -- So try to change its flags
		end
		self:debug("Could not register in poller: %s(%d)", err, errno);
		return ok, err;
	end
	self._wantread, self._wantwrite = r, w;
	fds[fd] = self;
	self:noise("Registered in poller");
	return true;
end

function interface:set(r, w)
	local fd = self:getfd();
	if fd < 0 then
		return nil, "invalid fd";
	end
	if r == nil then r = self._wantread; end
	if w == nil then w = self._wantwrite; end
	local ok, err, errno = poll:set(fd, r, w);
	if not ok then
		self:debug("Could not update poller state: %s(%d)", err, errno);
		return ok, err;
	end
	self._wantread, self._wantwrite = r, w;
	return true;
end

function interface:del()
	local fd = self:getfd();
	if fd < 0 then
		return nil, "invalid fd";
	end
	if fds[fd] ~= self then
		return nil, "unregistered fd";
	end
	local ok, err, errno = poll:del(fd);
	if not ok and errno ~= ENOENT then
		self:debug("Could not unregister: %s(%d)", err, errno);
		return ok, err;
	end
	self._wantread, self._wantwrite = nil, nil;
	fds[fd] = nil;
	self:noise("Unregistered from poller");
	return true;
end

function interface:setflags(r, w)
	if not(self._wantread or self._wantwrite) then
		if not(r or w) then
			return true; -- no change
		end
		return self:add(r, w);
	end
	if not(r or w) then
		return self:del();
	end
	return self:set(r, w);
end

-- Called when socket is readable
function interface:onreadable()
	local data, err, partial = self.conn:receive(self.read_size or cfg.read_size);
	if data then
		self:onconnect();
		self:onincoming(data);
	else
		if err == "wantread" then
			self:set(true, nil);
			err = "timeout";
		elseif err == "wantwrite" then
			self:set(nil, true);
			err = "timeout";
		end
		if partial and partial ~= "" then
			self:onconnect();
			self:onincoming(partial, err);
		end
		if err ~= "timeout" then
			if err == "closed" then
				self:debug("Connection closed by remote");
			else
				self:debug("Read error, closing (%s)", err);
			end
			self:on("disconnect", err);
			self:destroy()
			return;
		end
	end
	if not self.conn then return; end
	if self._limit and (data or partial) then
		local cost = self._limit * #(data or partial);
		if cost > cfg.min_wait then
			self:setreadtimeout(false);
			self:pausefor(cost);
			return;
		end
	end
	if self._wantread and self.conn:dirty() then
		self:setreadtimeout(false);
		self:pausefor(cfg.read_retry_delay);
	else
		self:setreadtimeout();
	end
end

-- Called when socket is writable
function interface:onwritable()
	self:onconnect();
	if not self.conn then return; end -- could have been closed in onconnect
	local buffer = self.writebuffer;
	local data = #buffer == 1 and buffer[1] or t_concat(buffer);
	local ok, err, partial = self.conn:send(data);
	if ok then
		self:set(nil, false);
		for i = #buffer, 1, -1 do
			buffer[i] = nil;
		end
		self:setwritetimeout(false);
		self:ondrain(); -- Be aware of writes in ondrain
		return;
	elseif partial then
		self:debug("Sent %d out of %d buffered bytes", partial, #data);
		buffer[1] = data:sub(partial+1);
		for i = #buffer, 2, -1 do
			buffer[i] = nil;
		end
		self:set(nil, true);
		self:setwritetimeout();
	end
	if err == "wantwrite" or err == "timeout" then
		self:set(nil, true);
	elseif err == "wantread" then
		self:set(true, nil);
	elseif err ~= "timeout" then
		self:on("disconnect", err);
		self:destroy();
	end
end

-- The write buffer has been successfully emptied
function interface:ondrain()
	return self:on("drain");
end

-- Add data to write buffer and set flag for wanting to write
function interface:write(data)
	local buffer = self.writebuffer;
	if buffer then
		t_insert(buffer, data);
	else
		self.writebuffer = { data };
	end
	if not self._write_lock then
		if cfg.opportunistic_writes then
			self:onwritable();
			return #data;
		end
		self:setwritetimeout();
		self:set(nil, true);
	end
	return #data;
end
interface.send = interface.write;

-- Close, possibly after writing is done
function interface:close()
	if self.writebuffer and self.writebuffer[1] then
		self:set(false, true); -- Flush final buffer contents
		self.write, self.send = noop, noop; -- No more writing
		self:debug("Close after writing remaining buffered data");
		self.ondrain = interface.close;
	else
		self:debug("Closing now");
		self.write, self.send = noop, noop;
		self.close = noop;
		self:on("disconnect");
		self:destroy();
	end
end

function interface:destroy()
	self:del();
	self:setwritetimeout(false);
	self:setreadtimeout(false);
	self.onreadable = noop;
	self.onwritable = noop;
	self.destroy = noop;
	self.close = noop;
	self.on = noop;
	self.conn:close();
	self.conn = nil;
end

function interface:ssl()
	return self._tls;
end

function interface:starttls(tls_ctx)
	if tls_ctx then self.tls_ctx = tls_ctx; end
	self.starttls = false;
	if self.writebuffer and self.writebuffer[1] then
		self:debug("Start TLS after write");
		self.ondrain = interface.starttls;
		self:set(nil, true); -- make sure wantwrite is set
	else
		if self.ondrain == interface.starttls then
			self.ondrain = nil;
		end
		self.onwritable = interface.tlshandshake;
		self.onreadable = interface.tlshandshake;
		self:set(true, true);
		self:debug("Prepared to start TLS");
	end
end

function interface:tlshandshake()
	self:setwritetimeout(false);
	self:setreadtimeout(false);
	if not self._tls then
		self._tls = true;
		self:debug("Starting TLS now");
		self:del();
		self:updatenames(); -- Can't getpeer/sockname after wrap()
		local ok, conn, err = pcall(luasec.wrap, self.conn, self.tls_ctx);
		if not ok then
			conn, err = ok, conn;
			self:debug("Failed to initialize TLS: %s", err);
		end
		if not conn then
			self:on("disconnect", err);
			self:destroy();
			return conn, err;
		end
		conn:settimeout(0);
		self.conn = conn;
		if conn.sni then
			if self.servername then
				conn:sni(self.servername);
			elseif self._server and type(self._server.hosts) == "table" and next(self._server.hosts) ~= nil then
				conn:sni(self._server.hosts, true);
			end
		end
		self:on("starttls");
		self.ondrain = nil;
		self.onwritable = interface.tlshandshake;
		self.onreadable = interface.tlshandshake;
		return self:init();
	end
	self:noise("Continuing TLS handshake");
	local ok, err = self.conn:dohandshake();
	if ok then
		local info = self.conn.info and self.conn:info();
		if type(info) == "table" then
			self:debug("TLS handshake complete (%s with %s)", info.protocol, info.cipher);
		else
			self:debug("TLS handshake complete");
		end
		self.onwritable = nil;
		self.onreadable = nil;
		self:on("status", "ssl-handshake-complete");
		self:setwritetimeout();
		self:set(true, true);
	elseif err == "wantread" then
		self:noise("TLS handshake to wait until readable");
		self:set(true, false);
		self:setreadtimeout(cfg.ssl_handshake_timeout);
	elseif err == "wantwrite" then
		self:noise("TLS handshake to wait until writable");
		self:set(false, true);
		self:setwritetimeout(cfg.ssl_handshake_timeout);
	else
		self:debug("TLS handshake error: %s", err);
		self:on("disconnect", err);
		self:destroy();
	end
end

local function wrapsocket(client, server, read_size, listeners, tls_ctx, extra) -- luasocket object -> interface object
	client:settimeout(0);
	local conn_id = ("conn%s"):format(new_id());
	local conn = setmetatable({
		conn = client;
		_server = server;
		created = realtime();
		listeners = listeners;
		read_size = read_size or (server and server.read_size);
		writebuffer = {};
		tls_ctx = tls_ctx or (server and server.tls_ctx);
		tls_direct = server and server.tls_direct;
		id = conn_id;
		log = logger.init(conn_id);
		extra = extra;
	}, interface_mt);

	if extra then
		if extra.servername then
			conn.servername = extra.servername;
		end
	end

	conn:updatenames();
	return conn;
end

function interface:updatenames()
	local conn = self.conn;
	local ok, peername, peerport = pcall(conn.getpeername, conn);
	if ok and peername then
		self.peername, self.peerport = peername, peerport or 0;
	end
	local ok, sockname, sockport = pcall(conn.getsockname, conn);
	if ok and sockname then
		self.sockname, self.sockport = sockname, sockport or 0;
	end
end

-- A server interface has new incoming connections waiting
-- This replaces the onreadable callback
function interface:onacceptable()
	local conn, err = self.conn:accept();
	if not conn then
		self:debug("Error accepting new client: %s, server will be paused for %ds", err, cfg.accept_retry_interval);
		self:pausefor(cfg.accept_retry_interval);
		return;
	end
	local client = wrapsocket(conn, self, nil, self.listeners);
	client:debug("New connection %s on server %s", client, self);
	client:init();
	if self.tls_direct then
		client:starttls(self.tls_ctx);
	else
		client:onconnect();
	end
end

-- Initialization
function interface:init()
	self:setwritetimeout(cfg.connect_timeout);
	return self:add(true, true);
end

function interface:pause()
	self:noise("Pause reading");
	return self:set(false);
end

function interface:resume()
	self:noise("Resume reading");
	return self:set(true);
end

-- Pause connection for some time
function interface:pausefor(t)
	self:noise("Pause for %fs", t);
	if self._pausefor then
		closetimer(self._pausefor);
		self._pausefor = nil;
	end
	if t == false then return; end
	self:set(false);
	self._pausefor = addtimer(t, function ()
		self._pausefor = nil;
		self:set(true);
		self:noise("Resuming after pause, connection is %s", not self.conn and "missing" or self.conn:dirty() and "dirty" or "clean");
		if self.conn and self.conn:dirty() then
			self:onreadable();
		end
	end);
end

function interface:setlimit(Bps)
	if Bps > 0 then
		self._limit = 1/Bps;
	else
		self._limit = nil;
	end
end

function interface:pause_writes()
	if self._write_lock then
		return
	end
	self:noise("Pause writes");
	self._write_lock = true;
	self:setwritetimeout(false);
	self:set(nil, false);
end

function interface:resume_writes()
	if not self._write_lock then
		return
	end
	self:noise("Resume writes");
	self._write_lock = nil;
	if self.writebuffer[1] then
		self:setwritetimeout();
		self:set(nil, true);
	end
end

-- Connected!
function interface:onconnect()
	self._connected = true;
	self:updatenames();
	self:debug("Connected (%s)", self);
	self.onconnect = noop;
	self:on("connect");
end

local function wrapserver(conn, addr, port, listeners, config)
	local server = setmetatable({
		conn = conn;
		created = realtime();
		listeners = listeners;
		read_size = config and config.read_size;
		onreadable = interface.onacceptable;
		tls_ctx = config and config.tls_ctx;
		tls_direct = config and config.tls_direct;
		hosts = config and config.sni_hosts;
		sockname = addr;
		sockport = port;
		log = logger.init(("serv%s"):format(new_id()));
	}, interface_mt);
	server:debug("Server %s created", server);
	server:add(true, false);
	return server;
end

local function listen(addr, port, listeners, config)
	local conn, err = socket.bind(addr, port, cfg.tcp_backlog);
	if not conn then return conn, err; end
	conn:settimeout(0);
	return wrapserver(conn, addr, port, listeners, config);
end

-- COMPAT
local function addserver(addr, port, listeners, read_size, tls_ctx)
	return listen(addr, port, listeners, {
		read_size = read_size;
		tls_ctx = tls_ctx;
		tls_direct = tls_ctx and true or false;
	});
end

-- COMPAT
local function wrapclient(conn, addr, port, listeners, read_size, tls_ctx, extra)
	local client = wrapsocket(conn, nil, read_size, listeners, tls_ctx, extra);
	if not client.peername then
		client.peername, client.peerport = addr, port;
	end
	local ok, err = client:init();
	if not ok then return ok, err; end
	if tls_ctx then
		client:starttls(tls_ctx);
	end
	return client;
end

-- New outgoing TCP connection
local function addclient(addr, port, listeners, read_size, tls_ctx, typ, extra)
	local create;
	if not typ then
		local n = inet_pton(addr);
		if not n then return nil, "invalid-ip"; end
		if #n == 16 then
			typ = "tcp6";
		else
			typ = "tcp4";
		end
	end
	if typ then
		create = socket[typ];
	end
	if type(create) ~= "function" then
		return nil, "invalid socket type";
	end
	local conn, err = create();
	if not conn then return conn, err; end
	local ok, err = conn:settimeout(0);
	if not ok then return ok, err; end
	local ok, err = conn:setpeername(addr, port);
	if not ok and err ~= "timeout" then return ok, err; end
	local client = wrapsocket(conn, nil, read_size, listeners, tls_ctx, extra)
	local ok, err = client:init();
	if not client.peername then
		-- otherwise not set until connected
		client.peername, client.peerport = addr, port;
	end
	if not ok then return ok, err; end
	client:debug("Client %s created", client);
	if tls_ctx then
		client:starttls(tls_ctx);
	end
	return client, conn;
end

local function watchfd(fd, onreadable, onwritable)
	local conn = setmetatable({
		conn = fd;
		onreadable = onreadable;
		onwritable = onwritable;
		close = function (self)
			self:del();
		end
	}, interface_mt);
	if type(fd) == "number" then
		conn.getfd = function ()
			return fd;
		end;
		-- Otherwise it'll need to be something LuaSocket-compatible
	end
	conn.id = new_id();
	conn.log = logger.init(("fdwatch%s"):format(conn.id));
	conn:add(onreadable, onwritable);
	return conn;
end;

-- Dump all data from one connection into another
local function link(from, to, read_size)
	from:debug("Linking to %s", to.id);
	function from:onincoming(data)
		self:pause();
		to:write(data);
	end
	function to:ondrain() -- luacheck: ignore 212/self
		from:resume();
	end
	from:set_mode(read_size);
	from:set(true, nil);
	to:set(nil, true);
end

-- COMPAT
-- net.adns calls this but then replaces :send so this can be a noop
function interface:set_send(new_send) -- luacheck: ignore 212
end

-- Close all connections and servers
local function closeall()
	for fd, conn in pairs(fds) do -- luacheck: ignore 213/fd
		conn:close();
	end
end

local quitting = nil;

-- Signal main loop about shutdown via above upvalue
local function setquitting(quit)
	if quit then
		quitting = "quitting";
		closeall();
	else
		quitting = nil;
	end
end

-- Main loop
local function loop(once)
	repeat
		local t = runtimers(cfg.max_wait, cfg.min_wait);
		local fd, r, w = poll:wait(t);
		if fd then
			local conn = fds[fd];
			if conn then
				if r then
					conn:onreadable();
				end
				if w then
					conn:onwritable();
				end
			else
				log("debug", "Removing unknown fd %d", fd);
				poll:del(fd);
			end
		elseif r ~= "timeout" and r ~= "signal" then
			log("debug", "epoll_wait error: %s[%d]", r, w);
		end
	until once or (quitting and next(fds) == nil);
	return quitting;
end

return {
	get_backend = function () return "epoll"; end;
	addserver = addserver;
	addclient = addclient;
	add_task = addtimer;
	timer = {
		-- API-compatible with util.timer
		add_task = addtimer;
		stop = closetimer;
		reschedule = reschedule;
		to_absolute_time = function (t)
			return t-monotonic()+realtime();
		end;
	};
	listen = listen;
	loop = loop;
	closeall = closeall;
	setquitting = setquitting;
	wrapclient = wrapclient;
	wrapserver = wrapserver;
	watchfd = watchfd;
	link = link;
	set_config = function (newconfig)
		cfg = setmetatable(newconfig, default_config);
	end;

	-- libevent emulation
	event = { EV_READ = "r", EV_WRITE = "w", EV_READWRITE = "rw", EV_LEAVE = -1 };
	addevent = function (fd, mode, callback)
		log("warn", "Using deprecated libevent emulation, please update code to use watchfd API instead");
		local function onevent(self)
			local ret = self:callback();
			if ret == -1 then
				self:set(false, false);
			elseif ret then
				self:set(mode == "r" or mode == "rw", mode == "w" or mode == "rw");
			end
		end

		local conn = setmetatable({
			getfd = function () return fd; end;
			callback = callback;
			onreadable = onevent;
			onwritable = onevent;
			close = function (self)
				self:del();
				fds[fd] = nil;
			end;
		}, interface_mt);
		conn.id = conn:getfd();
		conn.log = logger.init(("fdwatch%d"):format(conn.id));
		local ok, err = conn:add(mode == "r" or mode == "rw", mode == "w" or mode == "rw");
		if not ok then return ok, err; end
		return conn;
	end;
};<|MERGE_RESOLUTION|>--- conflicted
+++ resolved
@@ -122,34 +122,23 @@
 	local readd;
 	while peek do
 
-<<<<<<< HEAD
 		if peek > elapsed then
-			next_delay = peek - elapsed;
-=======
-		if peek > now then
->>>>>>> 365e5b0c
 			break;
 		end
 
 		local _, timer, id = timers:pop();
 		local ok, ret = xpcall(timer, traceback, now, id);
 		if ok and type(ret) == "number"  then
-<<<<<<< HEAD
 			local next_time = elapsed+ret;
-			timers:insert(timer, next_time);
-		elseif not ok then
-			log("error", "Error in timer: %s", ret);
-=======
-			local next_time = now+ret;
-			timer[1] = next_time;
 			-- Delay insertion of timers to be re-added
 			-- so they don't get called again this tick
 			if readd then
-				readd[id] = timer;
+				readd[id] = { timer, next_time };
 			else
-				readd = { [id] = timer };
+				readd = { [id] = { timer, next_time } };
 			end
->>>>>>> 365e5b0c
+		elseif not ok then
+			log("error", "Error in timer: %s", ret);
 		end
 
 		peek = timers:peek();
@@ -157,7 +146,7 @@
 
 	if readd then
 		for _, timer in pairs(readd) do
-			timers:insert(timer, timer[2]);
+			timers:insert(timer[1], timer[2]);
 		end
 		peek = timers:peek();
 	end
@@ -165,7 +154,7 @@
 	if peek == nil then
 		return next_delay;
 	else
-		next_delay = peek - now;
+		next_delay = peek - elapsed;
 	end
 
 	if next_delay < min_wait then
