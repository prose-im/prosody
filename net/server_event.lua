--[[


			server.lua based on lua/libevent by blastbeat

			notes:
			-- when using luaevent, never register 2 or more EV_READ at one socket, same for EV_WRITE
			-- you cant even register a new EV_READ/EV_WRITE callback inside another one
			-- to do some of the above, use timeout events or something what will called from outside
			-- dont let garbagecollect eventcallbacks, as long they are running
			-- when using luasec, there are 4 cases of timeout errors: wantread or wantwrite during reading or writing

--]]
-- luacheck: ignore 212/self 431/err 211/ret

local SCRIPT_NAME           = "server_event.lua"
local SCRIPT_VERSION        = "0.05"
local SCRIPT_AUTHOR         = "blastbeat"
local LAST_MODIFIED         = "2009/11/20"

local cfg = {
	MAX_CONNECTIONS       = 100000,  -- max per server connections (use "ulimit -n" on *nix)
	MAX_HANDSHAKE_ATTEMPTS= 1000,  -- attempts to finish ssl handshake
	HANDSHAKE_TIMEOUT     = 60,  -- timeout in seconds per handshake attempt
	MAX_READ_LENGTH       = 1024 * 1024 * 1024 * 1024,  -- max bytes allowed to read from sockets
	MAX_SEND_LENGTH       = 1024 * 1024 * 1024 * 1024,  -- max bytes size of write buffer (for writing on sockets)
	ACCEPT_QUEUE          = 128,  -- might influence the length of the pending sockets queue
	ACCEPT_DELAY          = 10,  -- seconds to wait until the next attempt of a full server to accept
	READ_TIMEOUT          = 60 * 60 * 6,  -- timeout in seconds for read data from socket
	WRITE_TIMEOUT         = 180,  -- timeout in seconds for write data on socket
	CONNECT_TIMEOUT       = 20,  -- timeout in seconds for connection attempts
	CLEAR_DELAY           = 5,  -- seconds to wait for clearing interface list (and calling ondisconnect listeners)
	DEBUG                 = true,  -- show debug messages
}

local pairs = pairs
local select = select
local require = require
local tostring = tostring
local setmetatable = setmetatable

local t_insert = table.insert
local t_concat = table.concat
local s_sub = string.sub

local coroutine_wrap = coroutine.wrap
local coroutine_yield = coroutine.yield

local has_luasec, ssl = pcall ( require , "ssl" )
local socket = require "socket"
local levent = require "luaevent.core"

local socket_gettime = socket.gettime
local getaddrinfo = socket.dns.getaddrinfo

local log = require ("util.logger").init("socket")

local function debug(...)
	return log("debug", ("%s "):rep(select('#', ...)), ...)
end
-- local vdebug = debug;

local bitor = ( function( ) -- thx Rici Lake
	local hasbit = function( x, p )
		return x % ( p + p ) >= p
	end
	return function( x, y )
		local p = 1
		local z = 0
		local limit = x > y and x or y
		while p <= limit do
			if hasbit( x, p ) or hasbit( y, p ) then
				z = z + p
			end
			p = p + p
		end
		return z
	end
end )( )

local base = levent.new( )
local addevent = base.addevent
local EV_READ = levent.EV_READ
local EV_WRITE = levent.EV_WRITE
local EV_TIMEOUT = levent.EV_TIMEOUT
local EV_SIGNAL = levent.EV_SIGNAL

local EV_READWRITE = bitor( EV_READ, EV_WRITE )

local interfacelist = { }

-- Client interface methods
local interface_mt = {}; interface_mt.__index = interface_mt;

<<<<<<< HEAD
-- Private methods
function interface_mt:_close()
	return self:_destroy();
end

function interface_mt:_start_connection(plainssl) -- called from wrapclient
	local callback = function( event )
		if EV_TIMEOUT == event then  -- timeout during connection
			self.fatalerror = "connection timeout"
			self:ontimeout()  -- call timeout listener
			self:_close()
			debug( "new connection failed. id:", self.id, "error:", self.fatalerror )
		else
=======
	-- Private methods
	function interface_mt:_close()
		return self:_destroy();
	end

	function interface_mt:_start_connection(plainssl) -- should be called from addclient
			local callback = function( event )
				if EV_TIMEOUT == event then  -- timeout during connection
					self.fatalerror = "connection timeout"
					self:ontimeout()  -- call timeout listener
					self:_close()
					debug( "new connection failed. id:", self.id, "error:", self.fatalerror )
				else
>>>>>>> 70a7adc1
			if plainssl and has_luasec then  -- start ssl session
						self:starttls(self._sslctx, true)
					else  -- normal connection
						self:_start_session(true)
					end
					debug( "new connection established. id:", self.id )
				end
				self.eventconnect = nil
				return -1
			end
			self.eventconnect = addevent( base, self.conn, EV_WRITE, callback, cfg.CONNECT_TIMEOUT )
			return true
	end
	function interface_mt:_start_session(call_onconnect) -- new session, for example after startssl
		if self.type == "client" then
			local callback = function( )
				self:_lock( false,  false, false )
				--vdebug( "start listening on client socket with id:", self.id )
				self.eventread = addevent( base, self.conn, EV_READ, self.readcallback, cfg.READ_TIMEOUT );  -- register callback
				if call_onconnect then
					self:onconnect()
				end
				self.eventsession = nil
				return -1
			end
			self.eventsession = addevent( base, nil, EV_TIMEOUT, callback, 0 )
		else
			self:_lock( false )
			--vdebug( "start listening on server socket with id:", self.id )
			self.eventread = addevent( base, self.conn, EV_READ, self.readcallback )  -- register callback
		end
		return true
	end
	function interface_mt:_start_ssl(call_onconnect) -- old socket will be destroyed, therefore we have to close read/write events first
			--vdebug( "starting ssl session with client id:", self.id )
			local _
			_ = self.eventread and self.eventread:close( )  -- close events; this must be called outside of the event callbacks!
			_ = self.eventwrite and self.eventwrite:close( )
			self.eventread, self.eventwrite = nil, nil
			local err
			self.conn, err = ssl.wrap( self.conn, self._sslctx )
			if err then
				self.fatalerror = err
				self.conn = nil  -- cannot be used anymore
				if call_onconnect then
					self.ondisconnect = nil  -- dont call this when client isnt really connected
				end
				self:_close()
				debug( "fatal error while ssl wrapping:", err )
				return false
			end
			self.conn:settimeout( 0 )  -- set non blocking
	local handshakecallback = coroutine_wrap(function( event )
					local _, err
					local attempt = 0
					local maxattempt = cfg.MAX_HANDSHAKE_ATTEMPTS
					while attempt < maxattempt do  -- no endless loop
						attempt = attempt + 1
						debug( "ssl handshake of client with id:"..tostring(self)..", attempt:"..attempt )
						if attempt > maxattempt then
							self.fatalerror = "max handshake attempts exceeded"
						elseif EV_TIMEOUT == event then
							self.fatalerror = "timeout during handshake"
						else
							_, err = self.conn:dohandshake( )
							if not err then
								self:_lock( false, false, false )  -- unlock the interface; sending, closing etc allowed
								self.send = self.conn.send  -- caching table lookups with new client object
								self.receive = self.conn.receive
								if not call_onconnect then  -- trigger listener
									self:onstatus("ssl-handshake-complete");
								end
								self:_start_session( call_onconnect )
								debug( "ssl handshake done" )
								self.eventhandshake = nil
								return -1
							end
							if err == "wantwrite" then
								event = EV_WRITE
							elseif err == "wantread" then
								event = EV_READ
							else
								debug( "ssl handshake error:", err )
								self.fatalerror = err
							end
						end
						if self.fatalerror then
							if call_onconnect then
								self.ondisconnect = nil  -- dont call this when client isnt really connected
							end
							self:_close()
							debug( "handshake failed because:", self.fatalerror )
							self.eventhandshake = nil
							return -1
						end
						event = coroutine_yield( event, cfg.HANDSHAKE_TIMEOUT )  -- yield this monster...
					end
				end
			)
			debug "starting handshake..."
			self:_lock( false, true, true )  -- unlock read/write events, but keep interface locked
			self.eventhandshake = addevent( base, self.conn, EV_READWRITE, handshakecallback, cfg.HANDSHAKE_TIMEOUT )
			return true
	end
	function interface_mt:_destroy()  -- close this interface + events and call last listener
			debug( "closing client with id:", self.id, self.fatalerror )
			self:_lock( true, true, true )  -- first of all, lock the interface to avoid further actions
			local _
			_ = self.eventread and self.eventread:close( )
			if self.type == "client" then
				_ = self.eventwrite and self.eventwrite:close( )
				_ = self.eventhandshake and self.eventhandshake:close( )
				_ = self.eventstarthandshake and self.eventstarthandshake:close( )
				_ = self.eventconnect and self.eventconnect:close( )
				_ = self.eventsession and self.eventsession:close( )
				_ = self.eventwritetimeout and self.eventwritetimeout:close( )
				_ = self.eventreadtimeout and self.eventreadtimeout:close( )
				_ = self.ondisconnect and self:ondisconnect( self.fatalerror ~= "client to close" and self.fatalerror)  -- call ondisconnect listener (wont be the case if handshake failed on connect)
				_ = self.conn and self.conn:close( ) -- close connection
				_ = self._server and self._server:counter(-1);
				self.eventread, self.eventwrite = nil, nil
				self.eventstarthandshake, self.eventhandshake, self.eventclose = nil, nil, nil
				self.readcallback, self.writecallback = nil, nil
			else
				self.conn:close( )
				self.eventread, self.eventclose = nil, nil
				self.interface, self.readcallback = nil, nil
			end
	interfacelist[ self ] = nil
<<<<<<< HEAD
	return true
end

function interface_mt:_lock(nointerface, noreading, nowriting)  -- lock or unlock this interface or events
		self.nointerface, self.noreading, self.nowriting = nointerface, noreading, nowriting
		return nointerface, noreading, nowriting
end
=======
			return true
	end
>>>>>>> 70a7adc1

	function interface_mt:_lock(nointerface, noreading, nowriting)  -- lock or unlock this interface or events
			self.nointerface, self.noreading, self.nowriting = nointerface, noreading, nowriting
			return nointerface, noreading, nowriting
	end

	--TODO: Deprecate
	function interface_mt:lock_read(switch)
		if switch then
			return self:pause();
		else
			return self:resume();
		end
	end

	function interface_mt:pause()
		return self:_lock(self.nointerface, true, self.nowriting);
	end

	function interface_mt:resume()
		self:_lock(self.nointerface, false, self.nowriting);
		if self.readcallback and not self.eventread then
			self.eventread = addevent( base, self.conn, EV_READ, self.readcallback, cfg.READ_TIMEOUT );  -- register callback
			return true;
		end
	end

	function interface_mt:counter(c)
		if c then
			self._connections = self._connections + c
		end
		return self._connections
	end

	-- Public methods
	function interface_mt:write(data)
		if self.nowriting then return nil, "locked" end
		--vdebug( "try to send data to client, id/data:", self.id, data )
		data = tostring( data )
		local len = #data
		local total = len + self.writebufferlen
		if total > cfg.MAX_SEND_LENGTH then  -- check buffer length
			local err = "send buffer exceeded"
			debug( "error:", err )  -- to much, check your app
			return nil, err
		end
		t_insert(self.writebuffer, data) -- new buffer
		self.writebufferlen = total
		if not self.eventwrite then  -- register new write event
			--vdebug( "register new write event" )
			self.eventwrite = addevent( base, self.conn, EV_WRITE, self.writecallback, cfg.WRITE_TIMEOUT )
		end
		return true
	end
	function interface_mt:close()
		if self.nointerface then return nil, "locked"; end
		debug( "try to close client connection with id:", self.id )
		if self.type == "client" then
			self.fatalerror = "client to close"
			if self.eventwrite then -- wait for incomplete write request
				self:_lock( true, true, false )
				debug "closing delayed until writebuffer is empty"
				return nil, "writebuffer not empty, waiting"
			else -- close now
				self:_lock( true, true, true )
				self:_close()
				return true
			end
		else
			debug( "try to close server with id:", tostring(self.id))
			self.fatalerror = "server to close"
			self:_lock( true )
			self:_close( 0 )
			return true
		end
	end

	function interface_mt:socket()
		return self.conn
	end

	function interface_mt:server()
		return self._server or self;
	end

	function interface_mt:port()
		return self._port
	end

	function interface_mt:serverport()
		return self._serverport
	end

	function interface_mt:ip()
		return self._ip
	end

	function interface_mt:ssl()
		return self._usingssl
	end
	interface_mt.clientport = interface_mt.port -- COMPAT server_select

	function interface_mt:type()
		return self._type or "client"
	end

	function interface_mt:connections()
		return self._connections
	end

	function interface_mt:address()
		return self.addr
	end

	function interface_mt:set_sslctx(sslctx)
		self._sslctx = sslctx;
		if sslctx then
			self.starttls = nil; -- use starttls() of interface_mt
		else
			self.starttls = false; -- prevent starttls()
		end
	end

	function interface_mt:set_mode(pattern)
		if pattern then
			self._pattern = pattern;
		end
		return self._pattern;
	end

function interface_mt:set_send(new_send) -- luacheck: ignore 212
		-- No-op, we always use the underlying connection's send
	end

	function interface_mt:starttls(sslctx, call_onconnect)
		debug( "try to start ssl at client id:", self.id )
		local err
		self._sslctx = sslctx;
		if self._usingssl then  -- startssl was already called
			err = "ssl already active"
		end
		if err then
			debug( "error:", err )
			return nil, err
		end
		self._usingssl = true
		self.startsslcallback = function( )  -- we have to start the handshake outside of a read/write event
			self.startsslcallback = nil
			self:_start_ssl(call_onconnect);
			self.eventstarthandshake = nil
			return -1
		end
		if not self.eventwrite then
			self:_lock( true, true, true )  -- lock the interface, to not disturb the handshake
			self.eventstarthandshake = addevent( base, nil, EV_TIMEOUT, self.startsslcallback, 0 )  -- add event to start handshake
		else  -- wait until writebuffer is empty
			self:_lock( true, true, false )
			debug "ssl session delayed until writebuffer is empty..."
		end
		self.starttls = false;
		return true
	end

	function interface_mt:setoption(option, value)
		if self.conn.setoption then
			return self.conn:setoption(option, value);
		end
		return false, "setoption not implemented";
	end

	function interface_mt:setlistener(listener)
		self:ondetach(); -- Notify listener that it is no longer responsible for this connection
	self.onconnect, self.ondisconnect, self.onincoming, self.ontimeout,
	self.onreadtimeout, self.onstatus, self.ondetach
		= listener.onconnect, listener.ondisconnect, listener.onincoming, listener.ontimeout,
		  listener.onreadtimeout, listener.onstatus, listener.ondetach;
	end

	-- Stub handlers
	function interface_mt:onconnect()
	end
	function interface_mt:onincoming()
	end
	function interface_mt:ondisconnect()
	end
	function interface_mt:ontimeout()
	end
function interface_mt:onreadtimeout()
	self.fatalerror = "timeout during receiving"
	debug( "connection failed:", self.fatalerror )
	self:_close()
	self.eventread = nil
end
	function interface_mt:ondrain()
	end
	function interface_mt:ondetach()
	end
	function interface_mt:onstatus()
	end

-- End of client interface methods

local function handleclient( client, ip, port, server, pattern, listener, sslctx )  -- creates an client interface
		--vdebug("creating client interfacce...")
		local interface = {
			type = "client";
			conn = client;
			currenttime = socket_gettime( );  -- safe the origin
			writebuffer = {};  -- writebuffer
			writebufferlen = 0;  -- length of writebuffer
			send = client.send;  -- caching table lookups
			receive = client.receive;
			onconnect = listener.onconnect;  -- will be called when client disconnects
			ondisconnect = listener.ondisconnect;  -- will be called when client disconnects
			onincoming = listener.onincoming;  -- will be called when client sends data
			ontimeout = listener.ontimeout; -- called when fatal socket timeout occurs
		onreadtimeout = listener.onreadtimeout; -- called when socket inactivity timeout occurs
			ondrain = listener.ondrain; -- called when writebuffer is empty
			ondetach = listener.ondetach; -- called when disassociating this listener from this connection
			onstatus = listener.onstatus; -- called for status changes (e.g. of SSL/TLS)
			eventread = false, eventwrite = false, eventclose = false,
			eventhandshake = false, eventstarthandshake = false;  -- event handler
			eventconnect = false, eventsession = false;  -- more event handler...
			eventwritetimeout = false;  -- even more event handler...
			eventreadtimeout = false;
			fatalerror = false;  -- error message
			writecallback = false;  -- will be called on write events
			readcallback = false;  -- will be called on read events
			nointerface = true;  -- lock/unlock parameter of this interface
			noreading = false, nowriting = false;  -- locks of the read/writecallback
			startsslcallback = false;  -- starting handshake callback
			position = false;  -- position of client in interfacelist

			-- Properties
			_ip = ip, _port = port, _server = server, _pattern = pattern,
			_serverport = (server and server:port() or nil),
			_sslctx = sslctx; -- parameters
			_usingssl = false;  -- client is using ssl;
		}
	if not has_luasec then interface.starttls = false; end
		interface.id = tostring(interface):match("%x+$");
		interface.writecallback = function( event )  -- called on write events
			--vdebug( "new client write event, id/ip/port:", interface, ip, port )
			if interface.nowriting or ( interface.fatalerror and ( "client to close" ~= interface.fatalerror ) ) then  -- leave this event
				--vdebug( "leaving this event because:", interface.nowriting or interface.fatalerror )
				interface.eventwrite = false
				return -1
			end
			if EV_TIMEOUT == event then  -- took too long to write some data to socket -> disconnect
				interface.fatalerror = "timeout during writing"
				debug( "writing failed:", interface.fatalerror )
				interface:_close()
				interface.eventwrite = false
				return -1
			else  -- can write :)
				if interface._usingssl then  -- handle luasec
					if interface.eventreadtimeout then  -- we have to read first
						local ret = interface.readcallback( )  -- call readcallback
						--vdebug( "tried to read in writecallback, result:", ret )
					end
					if interface.eventwritetimeout then  -- luasec only
						interface.eventwritetimeout:close( )  -- first we have to close timeout event which where regged after a wantread error
						interface.eventwritetimeout = false
					end
				end
				interface.writebuffer = { t_concat(interface.writebuffer) }
				local succ, err, byte = interface.conn:send( interface.writebuffer[1], 1, interface.writebufferlen )
				--vdebug( "write data:", interface.writebuffer, "error:", err, "part:", byte )
				if succ then  -- writing succesful
					interface.writebuffer[1] = nil
					interface.writebufferlen = 0
					interface:ondrain();
					if interface.fatalerror then
						debug "closing client after writing"
						interface:_close()  -- close interface if needed
					elseif interface.startsslcallback then  -- start ssl connection if needed
						debug "starting ssl handshake after writing"
						interface.eventstarthandshake = addevent( base, nil, EV_TIMEOUT, interface.startsslcallback, 0 )
					elseif interface.eventreadtimeout then
						return EV_WRITE, EV_TIMEOUT
					end
					interface.eventwrite = nil
					return -1
				elseif byte and (err == "timeout" or err == "wantwrite") then  -- want write again
					--vdebug( "writebuffer is not empty:", err )
				interface.writebuffer[1] = s_sub( interface.writebuffer[1], byte + 1, interface.writebufferlen )  -- new buffer
					interface.writebufferlen = interface.writebufferlen - byte
					if "wantread" == err then  -- happens only with luasec
						local callback = function( )
							interface:_close()
							interface.eventwritetimeout = nil
							return -1;
						end
						interface.eventwritetimeout = addevent( base, nil, EV_TIMEOUT, callback, cfg.WRITE_TIMEOUT )  -- reg a new timeout event
						debug( "wantread during write attempt, reg it in readcallback but dont know what really happens next..." )
						-- hopefully this works with luasec; its simply not possible to use 2 different write events on a socket in luaevent
						return -1
					end
					return EV_WRITE, cfg.WRITE_TIMEOUT
				else  -- connection was closed during writing or fatal error
					interface.fatalerror = err or "fatal error"
					debug( "connection failed in write event:", interface.fatalerror )
					interface:_close()
					interface.eventwrite = nil
					return -1
				end
			end
		end

		interface.readcallback = function( event )  -- called on read events
			--vdebug( "new client read event, id/ip/port:", tostring(interface.id), tostring(ip), tostring(port) )
			if interface.noreading or interface.fatalerror then  -- leave this event
				--vdebug( "leaving this event because:", tostring(interface.noreading or interface.fatalerror) )
				interface.eventread = nil
				return -1
			end
		if EV_TIMEOUT == event and interface:onreadtimeout() ~= true then
			return -1 -- took too long to get some data from client -> disconnect
		end
				if interface._usingssl then  -- handle luasec
					if interface.eventwritetimeout then  -- ok, in the past writecallback was regged
						local ret = interface.writecallback( )  -- call it
						--vdebug( "tried to write in readcallback, result:", tostring(ret) )
					end
					if interface.eventreadtimeout then
						interface.eventreadtimeout:close( )
						interface.eventreadtimeout = nil
					end
				end
				local buffer, err, part = interface.conn:receive( interface._pattern )  -- receive buffer with "pattern"
				--vdebug( "read data:", tostring(buffer), "error:", tostring(err), "part:", tostring(part) )
				buffer = buffer or part
				if buffer and #buffer > cfg.MAX_READ_LENGTH then  -- check buffer length
					interface.fatalerror = "receive buffer exceeded"
					debug( "fatal error:", interface.fatalerror )
					interface:_close()
					interface.eventread = nil
					return -1
				end
				if err and ( err ~= "timeout" and err ~= "wantread" ) then
					if "wantwrite" == err then -- need to read on write event
						if not interface.eventwrite then  -- register new write event if needed
							interface.eventwrite = addevent( base, interface.conn, EV_WRITE, interface.writecallback, cfg.WRITE_TIMEOUT )
						end
						interface.eventreadtimeout = addevent( base, nil, EV_TIMEOUT,
							function( )
								interface:_close()
							end, cfg.READ_TIMEOUT
						)
						debug( "wantwrite during read attempt, reg it in writecallback but dont know what really happens next..." )
						-- to be honest i dont know what happens next, if it is allowed to first read, the write etc...
					else  -- connection was closed or fatal error
						interface.fatalerror = err
						debug( "connection failed in read event:", interface.fatalerror )
						interface:_close()
						interface.eventread = nil
						return -1
					end
				else
					interface.onincoming( interface, buffer, err )  -- send new data to listener
				end
				if interface.noreading then
					interface.eventread = nil;
					return -1;
				end
				return EV_READ, cfg.READ_TIMEOUT
			end

		client:settimeout( 0 )  -- set non blocking
		setmetatable(interface, interface_mt)
	interfacelist[ interface ] = true  -- add to interfacelist
		return interface
	end

local function handleserver( server, addr, port, pattern, listener, sslctx )  -- creates an server interface
		debug "creating server interface..."
		local interface = {
			_connections = 0;

		type = "server";
			conn = server;
			onconnect = listener.onconnect;  -- will be called when new client connected
			eventread = false;  -- read event handler
			eventclose = false; -- close event handler
			readcallback = false; -- read event callback
			fatalerror = false; -- error message
			nointerface = true;  -- lock/unlock parameter

			_ip = addr, _port = port, _pattern = pattern,
			_sslctx = sslctx;
		}
		interface.id = tostring(interface):match("%x+$");
		interface.readcallback = function( event )  -- server handler, called on incoming connections
			--vdebug( "server can accept, id/addr/port:", interface, addr, port )
			if interface.fatalerror then
				--vdebug( "leaving this event because:", self.fatalerror )
				interface.eventread = nil
				return -1
			end
			local delay = cfg.ACCEPT_DELAY
			if EV_TIMEOUT == event then
				if interface._connections >= cfg.MAX_CONNECTIONS then  -- check connection count
					debug( "to many connections, seconds to wait for next accept:", delay )
					return EV_TIMEOUT, delay  -- timeout...
				else
					return EV_READ  -- accept again
				end
			end
			--vdebug("max connection check ok, accepting...")
			local client, err = server:accept()    -- try to accept; TODO: check err
			while client do
				if interface._connections >= cfg.MAX_CONNECTIONS then
					client:close( )  -- refuse connection
					debug( "maximal connections reached, refuse client connection; accept delay:", delay )
					return EV_TIMEOUT, delay  -- delay for next accept attempt
				end
				local client_ip, client_port = client:getpeername( )
				interface._connections = interface._connections + 1  -- increase connection count
				local clientinterface = handleclient( client, client_ip, client_port, interface, pattern, listener, sslctx )
				--vdebug( "client id:", clientinterface, "startssl:", startssl )
			if has_luasec and sslctx then
					clientinterface:starttls(sslctx, true)
				else
					clientinterface:_start_session( true )
				end
				debug( "accepted incoming client connection from:", client_ip or "<unknown IP>", client_port or "<unknown port>", "to", port or "<unknown port>");

				client, err = server:accept()    -- try to accept again
			end
			return EV_READ
		end

		server:settimeout( 0 )
		setmetatable(interface, interface_mt)
	interfacelist[ interface ] = true
		interface:_start_session()
		return interface
	end

local function addserver( addr, port, listener, pattern, sslctx, startssl )  -- TODO: check arguments
	--vdebug( "creating new tcp server with following parameters:", addr or "nil", port or "nil", sslctx or "nil", startssl or "nil")
	if sslctx and not has_luasec then
		debug "fatal error: luasec not found"
		return nil, "luasec not found"
end
		local server, err = socket.bind( addr, port, cfg.ACCEPT_QUEUE )  -- create server socket
		if not server then
			debug( "creating server socket on "..addr.." port "..port.." failed:", err )
			return nil, err
		end
		local interface = handleserver( server, addr, port, pattern, listener, sslctx, startssl )  -- new server handler
		debug( "new server created with id:", tostring(interface))
		return interface
	end

local function wrapclient( client, ip, port, listeners, pattern, sslctx )
		local interface = handleclient( client, ip, port, nil, pattern, listeners, sslctx )
		interface:_start_connection(sslctx)
		return interface, client
		--function handleclient( client, ip, port, server, pattern, listener, _, sslctx )  -- creates an client interface
	end

local function addclient( addr, serverport, listener, pattern, sslctx, typ )
	if sslctx and not has_luasec then
		debug "need luasec, but not available"
		return nil, "luasec not found"
<<<<<<< HEAD
	end
	if getaddrinfo and not typ then
=======
		end
	if not typ then
>>>>>>> 70a7adc1
		local addrinfo, err = getaddrinfo(addr)
		if not addrinfo then return nil, err end
		if addrinfo[1] and addrinfo[1].family == "inet6" then
			typ = "tcp6"
<<<<<<< HEAD
		end
	end
	local create = socket[typ or "tcp"]
=======
		else
			typ = "tcp"
			end
		end
	local create = socket[typ]
>>>>>>> 70a7adc1
	if type( create ) ~= "function"  then
		return nil, "invalid socket type"
			end
	local client, err = create()  -- creating new socket
	if not client then
		debug( "cannot create socket:", err )
				return nil, err
			end
	client:settimeout( 0 )  -- set nonblocking
<<<<<<< HEAD
	local res, err = client:connect( addr, serverport )  -- connect
	if res or ( err == "timeout" or err == "Operation already in progress" ) then
		if client.getsockname then
			addr = client:getsockname( )
		end
		local interface = wrapclient( client, addr, serverport, listener, pattern, sslctx )
		debug( "new connection id:", interface.id )
		return interface, err
	else
		debug( "new connection failed:", err )
		return nil, err
=======
		local res, err = client:connect( addr, serverport )  -- connect
		if res or ( err == "timeout" ) then
			local ip, port = client:getsockname( )
		local interface = wrapclient( client, ip, serverport, listener, pattern, sslctx )
		interface:_start_connection( sslctx )
			debug( "new connection id:", interface.id )
			return interface, err
		else
			debug( "new connection failed:", err )
			return nil, err
		end
>>>>>>> 70a7adc1
	end

local function loop( )  -- starts the event loop
	base:loop( )
	return "quitting";
end

local function newevent( ... )
	return addevent( base, ... )
	end

local function closeallservers ( arg )
	for item in pairs( interfacelist ) do
		if item.type == "server" then
			item:close( arg )
		end
	end
end

local function setquitting(yes)
	if yes then
		 -- Quit now
		 closeallservers();
		 base:loopexit();
	end
end

local function get_backend()
	return base:method();
end

-- We need to hold onto the events to stop them
-- being garbage-collected
local signal_events = {}; -- [signal_num] -> event object
local function hook_signal(signal_num, handler)
	local function _handler()
		local ret = handler();
		if ret ~= false then -- Continue handling this signal?
			return EV_SIGNAL; -- Yes
		end
		return -1; -- Close this event
	end
	signal_events[signal_num] = base:addevent(signal_num, EV_SIGNAL, _handler);
	return signal_events[signal_num];
end

local function link(sender, receiver, buffersize)
	local sender_locked;

	function receiver:ondrain()
		if sender_locked then
			sender:resume();
			sender_locked = nil;
		end
	end

	function sender:onincoming(data)
		receiver:write(data);
		if receiver.writebufferlen >= buffersize then
			sender_locked = true;
			sender:pause();
		end
	end
	sender:set_mode("*a");
end

local function add_task(delay, callback)
	local event_handle;
	event_handle = base:addevent(nil, 0, function ()
		local ret = callback(socket_gettime());
		if ret then
			return 0, ret;
		elseif event_handle then
			return -1;
		end
	end
	, delay);
	return event_handle;
end

return {
	cfg = cfg,
	base = base,
	loop = loop,
	link = link,
	event = levent,
	event_base = base,
	addevent = newevent,
	addserver = addserver,
	addclient = addclient,
	wrapclient = wrapclient,
	setquitting = setquitting,
	closeall = closeallservers,
	get_backend = get_backend,
	hook_signal = hook_signal,
	add_task = add_task,

	__NAME = SCRIPT_NAME,
	__DATE = LAST_MODIFIED,
	__AUTHOR = SCRIPT_AUTHOR,
	__VERSION = SCRIPT_VERSION,

}<|MERGE_RESOLUTION|>--- conflicted
+++ resolved
@@ -92,7 +92,6 @@
 -- Client interface methods
 local interface_mt = {}; interface_mt.__index = interface_mt;
 
-<<<<<<< HEAD
 -- Private methods
 function interface_mt:_close()
 	return self:_destroy();
@@ -106,660 +105,621 @@
 			self:_close()
 			debug( "new connection failed. id:", self.id, "error:", self.fatalerror )
 		else
-=======
-	-- Private methods
-	function interface_mt:_close()
-		return self:_destroy();
-	end
-
-	function interface_mt:_start_connection(plainssl) -- should be called from addclient
-			local callback = function( event )
-				if EV_TIMEOUT == event then  -- timeout during connection
-					self.fatalerror = "connection timeout"
-					self:ontimeout()  -- call timeout listener
-					self:_close()
-					debug( "new connection failed. id:", self.id, "error:", self.fatalerror )
+			if plainssl and has_luasec then  -- start ssl session
+				self:starttls(self._sslctx, true)
+			else  -- normal connection
+				self:_start_session(true)
+			end
+			debug( "new connection established. id:", self.id )
+		end
+		self.eventconnect = nil
+		return -1
+	end
+	self.eventconnect = addevent( base, self.conn, EV_WRITE, callback, cfg.CONNECT_TIMEOUT )
+	return true
+end
+function interface_mt:_start_session(call_onconnect) -- new session, for example after startssl
+	if self.type == "client" then
+		local callback = function( )
+			self:_lock( false,  false, false )
+			--vdebug( "start listening on client socket with id:", self.id )
+			self.eventread = addevent( base, self.conn, EV_READ, self.readcallback, cfg.READ_TIMEOUT );  -- register callback
+			if call_onconnect then
+				self:onconnect()
+			end
+			self.eventsession = nil
+			return -1
+		end
+		self.eventsession = addevent( base, nil, EV_TIMEOUT, callback, 0 )
+	else
+		self:_lock( false )
+		--vdebug( "start listening on server socket with id:", self.id )
+		self.eventread = addevent( base, self.conn, EV_READ, self.readcallback )  -- register callback
+	end
+	return true
+end
+function interface_mt:_start_ssl(call_onconnect) -- old socket will be destroyed, therefore we have to close read/write events first
+	--vdebug( "starting ssl session with client id:", self.id )
+	local _
+	_ = self.eventread and self.eventread:close( )  -- close events; this must be called outside of the event callbacks!
+	_ = self.eventwrite and self.eventwrite:close( )
+	self.eventread, self.eventwrite = nil, nil
+	local err
+	self.conn, err = ssl.wrap( self.conn, self._sslctx )
+	if err then
+		self.fatalerror = err
+		self.conn = nil  -- cannot be used anymore
+		if call_onconnect then
+			self.ondisconnect = nil  -- dont call this when client isnt really connected
+		end
+		self:_close()
+		debug( "fatal error while ssl wrapping:", err )
+		return false
+	end
+	self.conn:settimeout( 0 )  -- set non blocking
+	local handshakecallback = coroutine_wrap(function( event )
+		local _, err
+		local attempt = 0
+		local maxattempt = cfg.MAX_HANDSHAKE_ATTEMPTS
+		while attempt < maxattempt do  -- no endless loop
+			attempt = attempt + 1
+			debug( "ssl handshake of client with id:"..tostring(self)..", attempt:"..attempt )
+			if attempt > maxattempt then
+				self.fatalerror = "max handshake attempts exceeded"
+			elseif EV_TIMEOUT == event then
+				self.fatalerror = "timeout during handshake"
+			else
+				_, err = self.conn:dohandshake( )
+				if not err then
+					self:_lock( false, false, false )  -- unlock the interface; sending, closing etc allowed
+					self.send = self.conn.send  -- caching table lookups with new client object
+					self.receive = self.conn.receive
+					if not call_onconnect then  -- trigger listener
+						self:onstatus("ssl-handshake-complete");
+					end
+					self:_start_session( call_onconnect )
+					debug( "ssl handshake done" )
+					self.eventhandshake = nil
+					return -1
+				end
+				if err == "wantwrite" then
+					event = EV_WRITE
+				elseif err == "wantread" then
+					event = EV_READ
 				else
->>>>>>> 70a7adc1
-			if plainssl and has_luasec then  -- start ssl session
-						self:starttls(self._sslctx, true)
-					else  -- normal connection
-						self:_start_session(true)
-					end
-					debug( "new connection established. id:", self.id )
+					debug( "ssl handshake error:", err )
+					self.fatalerror = err
 				end
-				self.eventconnect = nil
-				return -1
-			end
-			self.eventconnect = addevent( base, self.conn, EV_WRITE, callback, cfg.CONNECT_TIMEOUT )
-			return true
-	end
-	function interface_mt:_start_session(call_onconnect) -- new session, for example after startssl
-		if self.type == "client" then
-			local callback = function( )
-				self:_lock( false,  false, false )
-				--vdebug( "start listening on client socket with id:", self.id )
-				self.eventread = addevent( base, self.conn, EV_READ, self.readcallback, cfg.READ_TIMEOUT );  -- register callback
-				if call_onconnect then
-					self:onconnect()
-				end
-				self.eventsession = nil
-				return -1
-			end
-			self.eventsession = addevent( base, nil, EV_TIMEOUT, callback, 0 )
-		else
-			self:_lock( false )
-			--vdebug( "start listening on server socket with id:", self.id )
-			self.eventread = addevent( base, self.conn, EV_READ, self.readcallback )  -- register callback
-		end
-		return true
-	end
-	function interface_mt:_start_ssl(call_onconnect) -- old socket will be destroyed, therefore we have to close read/write events first
-			--vdebug( "starting ssl session with client id:", self.id )
-			local _
-			_ = self.eventread and self.eventread:close( )  -- close events; this must be called outside of the event callbacks!
-			_ = self.eventwrite and self.eventwrite:close( )
-			self.eventread, self.eventwrite = nil, nil
-			local err
-			self.conn, err = ssl.wrap( self.conn, self._sslctx )
-			if err then
-				self.fatalerror = err
-				self.conn = nil  -- cannot be used anymore
+			end
+			if self.fatalerror then
 				if call_onconnect then
 					self.ondisconnect = nil  -- dont call this when client isnt really connected
 				end
 				self:_close()
-				debug( "fatal error while ssl wrapping:", err )
-				return false
-			end
-			self.conn:settimeout( 0 )  -- set non blocking
-	local handshakecallback = coroutine_wrap(function( event )
-					local _, err
-					local attempt = 0
-					local maxattempt = cfg.MAX_HANDSHAKE_ATTEMPTS
-					while attempt < maxattempt do  -- no endless loop
-						attempt = attempt + 1
-						debug( "ssl handshake of client with id:"..tostring(self)..", attempt:"..attempt )
-						if attempt > maxattempt then
-							self.fatalerror = "max handshake attempts exceeded"
-						elseif EV_TIMEOUT == event then
-							self.fatalerror = "timeout during handshake"
-						else
-							_, err = self.conn:dohandshake( )
-							if not err then
-								self:_lock( false, false, false )  -- unlock the interface; sending, closing etc allowed
-								self.send = self.conn.send  -- caching table lookups with new client object
-								self.receive = self.conn.receive
-								if not call_onconnect then  -- trigger listener
-									self:onstatus("ssl-handshake-complete");
-								end
-								self:_start_session( call_onconnect )
-								debug( "ssl handshake done" )
-								self.eventhandshake = nil
-								return -1
-							end
-							if err == "wantwrite" then
-								event = EV_WRITE
-							elseif err == "wantread" then
-								event = EV_READ
-							else
-								debug( "ssl handshake error:", err )
-								self.fatalerror = err
-							end
-						end
-						if self.fatalerror then
-							if call_onconnect then
-								self.ondisconnect = nil  -- dont call this when client isnt really connected
-							end
-							self:_close()
-							debug( "handshake failed because:", self.fatalerror )
-							self.eventhandshake = nil
-							return -1
-						end
-						event = coroutine_yield( event, cfg.HANDSHAKE_TIMEOUT )  -- yield this monster...
-					end
-				end
-			)
-			debug "starting handshake..."
-			self:_lock( false, true, true )  -- unlock read/write events, but keep interface locked
-			self.eventhandshake = addevent( base, self.conn, EV_READWRITE, handshakecallback, cfg.HANDSHAKE_TIMEOUT )
+				debug( "handshake failed because:", self.fatalerror )
+				self.eventhandshake = nil
+				return -1
+			end
+			event = coroutine_yield( event, cfg.HANDSHAKE_TIMEOUT )  -- yield this monster...
+		end
+	end
+	)
+	debug "starting handshake..."
+	self:_lock( false, true, true )  -- unlock read/write events, but keep interface locked
+	self.eventhandshake = addevent( base, self.conn, EV_READWRITE, handshakecallback, cfg.HANDSHAKE_TIMEOUT )
+	return true
+end
+function interface_mt:_destroy()  -- close this interface + events and call last listener
+	debug( "closing client with id:", self.id, self.fatalerror )
+	self:_lock( true, true, true )  -- first of all, lock the interface to avoid further actions
+	local _
+	_ = self.eventread and self.eventread:close( )
+	if self.type == "client" then
+		_ = self.eventwrite and self.eventwrite:close( )
+		_ = self.eventhandshake and self.eventhandshake:close( )
+		_ = self.eventstarthandshake and self.eventstarthandshake:close( )
+		_ = self.eventconnect and self.eventconnect:close( )
+		_ = self.eventsession and self.eventsession:close( )
+		_ = self.eventwritetimeout and self.eventwritetimeout:close( )
+		_ = self.eventreadtimeout and self.eventreadtimeout:close( )
+		_ = self.ondisconnect and self:ondisconnect( self.fatalerror ~= "client to close" and self.fatalerror)  -- call ondisconnect listener (wont be the case if handshake failed on connect)
+		_ = self.conn and self.conn:close( ) -- close connection
+		_ = self._server and self._server:counter(-1);
+		self.eventread, self.eventwrite = nil, nil
+		self.eventstarthandshake, self.eventhandshake, self.eventclose = nil, nil, nil
+		self.readcallback, self.writecallback = nil, nil
+	else
+		self.conn:close( )
+		self.eventread, self.eventclose = nil, nil
+		self.interface, self.readcallback = nil, nil
+	end
+	interfacelist[ self ] = nil
+	return true
+end
+
+function interface_mt:_lock(nointerface, noreading, nowriting)  -- lock or unlock this interface or events
+	self.nointerface, self.noreading, self.nowriting = nointerface, noreading, nowriting
+	return nointerface, noreading, nowriting
+end
+
+--TODO: Deprecate
+function interface_mt:lock_read(switch)
+	if switch then
+		return self:pause();
+	else
+		return self:resume();
+	end
+end
+
+function interface_mt:pause()
+	return self:_lock(self.nointerface, true, self.nowriting);
+end
+
+function interface_mt:resume()
+	self:_lock(self.nointerface, false, self.nowriting);
+		if self.readcallback and not self.eventread then
+		self.eventread = addevent( base, self.conn, EV_READ, self.readcallback, cfg.READ_TIMEOUT );  -- register callback
+			return true;
+	end
+end
+
+function interface_mt:counter(c)
+	if c then
+		self._connections = self._connections + c
+	end
+	return self._connections
+end
+
+-- Public methods
+function interface_mt:write(data)
+	if self.nowriting then return nil, "locked" end
+	--vdebug( "try to send data to client, id/data:", self.id, data )
+	data = tostring( data )
+	local len = #data
+	local total = len + self.writebufferlen
+	if total > cfg.MAX_SEND_LENGTH then  -- check buffer length
+		local err = "send buffer exceeded"
+		debug( "error:", err )  -- to much, check your app
+		return nil, err
+	end
+	t_insert(self.writebuffer, data) -- new buffer
+	self.writebufferlen = total
+	if not self.eventwrite then  -- register new write event
+		--vdebug( "register new write event" )
+		self.eventwrite = addevent( base, self.conn, EV_WRITE, self.writecallback, cfg.WRITE_TIMEOUT )
+	end
+	return true
+end
+function interface_mt:close()
+	if self.nointerface then return nil, "locked"; end
+	debug( "try to close client connection with id:", self.id )
+	if self.type == "client" then
+		self.fatalerror = "client to close"
+		if self.eventwrite then -- wait for incomplete write request
+			self:_lock( true, true, false )
+			debug "closing delayed until writebuffer is empty"
+			return nil, "writebuffer not empty, waiting"
+		else -- close now
+			self:_lock( true, true, true )
+			self:_close()
 			return true
-	end
-	function interface_mt:_destroy()  -- close this interface + events and call last listener
-			debug( "closing client with id:", self.id, self.fatalerror )
-			self:_lock( true, true, true )  -- first of all, lock the interface to avoid further actions
-			local _
-			_ = self.eventread and self.eventread:close( )
-			if self.type == "client" then
-				_ = self.eventwrite and self.eventwrite:close( )
-				_ = self.eventhandshake and self.eventhandshake:close( )
-				_ = self.eventstarthandshake and self.eventstarthandshake:close( )
-				_ = self.eventconnect and self.eventconnect:close( )
-				_ = self.eventsession and self.eventsession:close( )
-				_ = self.eventwritetimeout and self.eventwritetimeout:close( )
-				_ = self.eventreadtimeout and self.eventreadtimeout:close( )
-				_ = self.ondisconnect and self:ondisconnect( self.fatalerror ~= "client to close" and self.fatalerror)  -- call ondisconnect listener (wont be the case if handshake failed on connect)
-				_ = self.conn and self.conn:close( ) -- close connection
-				_ = self._server and self._server:counter(-1);
-				self.eventread, self.eventwrite = nil, nil
-				self.eventstarthandshake, self.eventhandshake, self.eventclose = nil, nil, nil
-				self.readcallback, self.writecallback = nil, nil
-			else
-				self.conn:close( )
-				self.eventread, self.eventclose = nil, nil
-				self.interface, self.readcallback = nil, nil
-			end
-	interfacelist[ self ] = nil
-<<<<<<< HEAD
+		end
+	else
+		debug( "try to close server with id:", tostring(self.id))
+		self.fatalerror = "server to close"
+		self:_lock( true )
+		self:_close( 0 )
+		return true
+	end
+end
+
+function interface_mt:socket()
+	return self.conn
+end
+
+function interface_mt:server()
+	return self._server or self;
+end
+
+function interface_mt:port()
+	return self._port
+end
+
+function interface_mt:serverport()
+	return self._serverport
+end
+
+function interface_mt:ip()
+	return self._ip
+end
+
+function interface_mt:ssl()
+	return self._usingssl
+end
+interface_mt.clientport = interface_mt.port -- COMPAT server_select
+
+function interface_mt:type()
+	return self._type or "client"
+end
+
+function interface_mt:connections()
+	return self._connections
+end
+
+function interface_mt:address()
+	return self.addr
+end
+
+function interface_mt:set_sslctx(sslctx)
+	self._sslctx = sslctx;
+	if sslctx then
+		self.starttls = nil; -- use starttls() of interface_mt
+	else
+		self.starttls = false; -- prevent starttls()
+	end
+end
+
+function interface_mt:set_mode(pattern)
+	if pattern then
+		self._pattern = pattern;
+	end
+	return self._pattern;
+end
+
+function interface_mt:set_send(new_send) -- luacheck: ignore 212
+	-- No-op, we always use the underlying connection's send
+end
+
+function interface_mt:starttls(sslctx, call_onconnect)
+	debug( "try to start ssl at client id:", self.id )
+	local err
+	self._sslctx = sslctx;
+	if self._usingssl then  -- startssl was already called
+		err = "ssl already active"
+	end
+	if err then
+		debug( "error:", err )
+		return nil, err
+	end
+	self._usingssl = true
+	self.startsslcallback = function( )  -- we have to start the handshake outside of a read/write event
+		self.startsslcallback = nil
+		self:_start_ssl(call_onconnect);
+		self.eventstarthandshake = nil
+		return -1
+	end
+	if not self.eventwrite then
+		self:_lock( true, true, true )  -- lock the interface, to not disturb the handshake
+		self.eventstarthandshake = addevent( base, nil, EV_TIMEOUT, self.startsslcallback, 0 )  -- add event to start handshake
+	else  -- wait until writebuffer is empty
+		self:_lock( true, true, false )
+		debug "ssl session delayed until writebuffer is empty..."
+	end
+	self.starttls = false;
 	return true
 end
 
-function interface_mt:_lock(nointerface, noreading, nowriting)  -- lock or unlock this interface or events
-		self.nointerface, self.noreading, self.nowriting = nointerface, noreading, nowriting
-		return nointerface, noreading, nowriting
-end
-=======
-			return true
-	end
->>>>>>> 70a7adc1
-
-	function interface_mt:_lock(nointerface, noreading, nowriting)  -- lock or unlock this interface or events
-			self.nointerface, self.noreading, self.nowriting = nointerface, noreading, nowriting
-			return nointerface, noreading, nowriting
-	end
-
-	--TODO: Deprecate
-	function interface_mt:lock_read(switch)
-		if switch then
-			return self:pause();
-		else
-			return self:resume();
-		end
-	end
-
-	function interface_mt:pause()
-		return self:_lock(self.nointerface, true, self.nowriting);
-	end
-
-	function interface_mt:resume()
-		self:_lock(self.nointerface, false, self.nowriting);
-		if self.readcallback and not self.eventread then
-			self.eventread = addevent( base, self.conn, EV_READ, self.readcallback, cfg.READ_TIMEOUT );  -- register callback
-			return true;
-		end
-	end
-
-	function interface_mt:counter(c)
-		if c then
-			self._connections = self._connections + c
-		end
-		return self._connections
-	end
-
-	-- Public methods
-	function interface_mt:write(data)
-		if self.nowriting then return nil, "locked" end
-		--vdebug( "try to send data to client, id/data:", self.id, data )
-		data = tostring( data )
-		local len = #data
-		local total = len + self.writebufferlen
-		if total > cfg.MAX_SEND_LENGTH then  -- check buffer length
-			local err = "send buffer exceeded"
-			debug( "error:", err )  -- to much, check your app
-			return nil, err
-		end
-		t_insert(self.writebuffer, data) -- new buffer
-		self.writebufferlen = total
-		if not self.eventwrite then  -- register new write event
-			--vdebug( "register new write event" )
-			self.eventwrite = addevent( base, self.conn, EV_WRITE, self.writecallback, cfg.WRITE_TIMEOUT )
-		end
-		return true
-	end
-	function interface_mt:close()
-		if self.nointerface then return nil, "locked"; end
-		debug( "try to close client connection with id:", self.id )
-		if self.type == "client" then
-			self.fatalerror = "client to close"
-			if self.eventwrite then -- wait for incomplete write request
-				self:_lock( true, true, false )
-				debug "closing delayed until writebuffer is empty"
-				return nil, "writebuffer not empty, waiting"
-			else -- close now
-				self:_lock( true, true, true )
-				self:_close()
-				return true
-			end
-		else
-			debug( "try to close server with id:", tostring(self.id))
-			self.fatalerror = "server to close"
-			self:_lock( true )
-			self:_close( 0 )
-			return true
-		end
-	end
-
-	function interface_mt:socket()
-		return self.conn
-	end
-
-	function interface_mt:server()
-		return self._server or self;
-	end
-
-	function interface_mt:port()
-		return self._port
-	end
-
-	function interface_mt:serverport()
-		return self._serverport
-	end
-
-	function interface_mt:ip()
-		return self._ip
-	end
-
-	function interface_mt:ssl()
-		return self._usingssl
-	end
-	interface_mt.clientport = interface_mt.port -- COMPAT server_select
-
-	function interface_mt:type()
-		return self._type or "client"
-	end
-
-	function interface_mt:connections()
-		return self._connections
-	end
-
-	function interface_mt:address()
-		return self.addr
-	end
-
-	function interface_mt:set_sslctx(sslctx)
-		self._sslctx = sslctx;
-		if sslctx then
-			self.starttls = nil; -- use starttls() of interface_mt
-		else
-			self.starttls = false; -- prevent starttls()
-		end
-	end
-
-	function interface_mt:set_mode(pattern)
-		if pattern then
-			self._pattern = pattern;
-		end
-		return self._pattern;
-	end
-
-function interface_mt:set_send(new_send) -- luacheck: ignore 212
-		-- No-op, we always use the underlying connection's send
-	end
-
-	function interface_mt:starttls(sslctx, call_onconnect)
-		debug( "try to start ssl at client id:", self.id )
-		local err
-		self._sslctx = sslctx;
-		if self._usingssl then  -- startssl was already called
-			err = "ssl already active"
-		end
-		if err then
-			debug( "error:", err )
-			return nil, err
-		end
-		self._usingssl = true
-		self.startsslcallback = function( )  -- we have to start the handshake outside of a read/write event
-			self.startsslcallback = nil
-			self:_start_ssl(call_onconnect);
-			self.eventstarthandshake = nil
-			return -1
-		end
-		if not self.eventwrite then
-			self:_lock( true, true, true )  -- lock the interface, to not disturb the handshake
-			self.eventstarthandshake = addevent( base, nil, EV_TIMEOUT, self.startsslcallback, 0 )  -- add event to start handshake
-		else  -- wait until writebuffer is empty
-			self:_lock( true, true, false )
-			debug "ssl session delayed until writebuffer is empty..."
-		end
-		self.starttls = false;
-		return true
-	end
-
-	function interface_mt:setoption(option, value)
-		if self.conn.setoption then
-			return self.conn:setoption(option, value);
-		end
-		return false, "setoption not implemented";
-	end
-
-	function interface_mt:setlistener(listener)
-		self:ondetach(); -- Notify listener that it is no longer responsible for this connection
+function interface_mt:setoption(option, value)
+	if self.conn.setoption then
+		return self.conn:setoption(option, value);
+	end
+	return false, "setoption not implemented";
+end
+
+function interface_mt:setlistener(listener)
+	self:ondetach(); -- Notify listener that it is no longer responsible for this connection
 	self.onconnect, self.ondisconnect, self.onincoming, self.ontimeout,
 	self.onreadtimeout, self.onstatus, self.ondetach
 		= listener.onconnect, listener.ondisconnect, listener.onincoming, listener.ontimeout,
 		  listener.onreadtimeout, listener.onstatus, listener.ondetach;
-	end
-
-	-- Stub handlers
-	function interface_mt:onconnect()
-	end
-	function interface_mt:onincoming()
-	end
-	function interface_mt:ondisconnect()
-	end
-	function interface_mt:ontimeout()
-	end
+end
+
+-- Stub handlers
+function interface_mt:onconnect()
+end
+function interface_mt:onincoming()
+end
+function interface_mt:ondisconnect()
+end
+function interface_mt:ontimeout()
+end
 function interface_mt:onreadtimeout()
 	self.fatalerror = "timeout during receiving"
 	debug( "connection failed:", self.fatalerror )
 	self:_close()
 	self.eventread = nil
 end
-	function interface_mt:ondrain()
-	end
-	function interface_mt:ondetach()
-	end
-	function interface_mt:onstatus()
-	end
+function interface_mt:ondrain()
+end
+function interface_mt:ondetach()
+end
+function interface_mt:onstatus()
+end
 
 -- End of client interface methods
 
 local function handleclient( client, ip, port, server, pattern, listener, sslctx )  -- creates an client interface
-		--vdebug("creating client interfacce...")
-		local interface = {
-			type = "client";
-			conn = client;
-			currenttime = socket_gettime( );  -- safe the origin
-			writebuffer = {};  -- writebuffer
-			writebufferlen = 0;  -- length of writebuffer
-			send = client.send;  -- caching table lookups
-			receive = client.receive;
-			onconnect = listener.onconnect;  -- will be called when client disconnects
-			ondisconnect = listener.ondisconnect;  -- will be called when client disconnects
-			onincoming = listener.onincoming;  -- will be called when client sends data
-			ontimeout = listener.ontimeout; -- called when fatal socket timeout occurs
+	--vdebug("creating client interfacce...")
+	local interface = {
+		type = "client";
+		conn = client;
+		currenttime = socket_gettime( );  -- safe the origin
+		writebuffer = {};  -- writebuffer
+		writebufferlen = 0;  -- length of writebuffer
+		send = client.send;  -- caching table lookups
+		receive = client.receive;
+		onconnect = listener.onconnect;  -- will be called when client disconnects
+		ondisconnect = listener.ondisconnect;  -- will be called when client disconnects
+		onincoming = listener.onincoming;  -- will be called when client sends data
+		ontimeout = listener.ontimeout; -- called when fatal socket timeout occurs
 		onreadtimeout = listener.onreadtimeout; -- called when socket inactivity timeout occurs
-			ondrain = listener.ondrain; -- called when writebuffer is empty
-			ondetach = listener.ondetach; -- called when disassociating this listener from this connection
-			onstatus = listener.onstatus; -- called for status changes (e.g. of SSL/TLS)
-			eventread = false, eventwrite = false, eventclose = false,
-			eventhandshake = false, eventstarthandshake = false;  -- event handler
-			eventconnect = false, eventsession = false;  -- more event handler...
-			eventwritetimeout = false;  -- even more event handler...
-			eventreadtimeout = false;
-			fatalerror = false;  -- error message
-			writecallback = false;  -- will be called on write events
-			readcallback = false;  -- will be called on read events
-			nointerface = true;  -- lock/unlock parameter of this interface
-			noreading = false, nowriting = false;  -- locks of the read/writecallback
-			startsslcallback = false;  -- starting handshake callback
-			position = false;  -- position of client in interfacelist
-
-			-- Properties
-			_ip = ip, _port = port, _server = server, _pattern = pattern,
-			_serverport = (server and server:port() or nil),
-			_sslctx = sslctx; -- parameters
-			_usingssl = false;  -- client is using ssl;
-		}
+		ondrain = listener.ondrain; -- called when writebuffer is empty
+		ondetach = listener.ondetach; -- called when disassociating this listener from this connection
+		onstatus = listener.onstatus; -- called for status changes (e.g. of SSL/TLS)
+		eventread = false, eventwrite = false, eventclose = false,
+		eventhandshake = false, eventstarthandshake = false;  -- event handler
+		eventconnect = false, eventsession = false;  -- more event handler...
+		eventwritetimeout = false;  -- even more event handler...
+		eventreadtimeout = false;
+		fatalerror = false;  -- error message
+		writecallback = false;  -- will be called on write events
+		readcallback = false;  -- will be called on read events
+		nointerface = true;  -- lock/unlock parameter of this interface
+		noreading = false, nowriting = false;  -- locks of the read/writecallback
+		startsslcallback = false;  -- starting handshake callback
+		position = false;  -- position of client in interfacelist
+
+		-- Properties
+		_ip = ip, _port = port, _server = server, _pattern = pattern,
+		_serverport = (server and server:port() or nil),
+		_sslctx = sslctx; -- parameters
+		_usingssl = false;  -- client is using ssl;
+	}
 	if not has_luasec then interface.starttls = false; end
-		interface.id = tostring(interface):match("%x+$");
-		interface.writecallback = function( event )  -- called on write events
-			--vdebug( "new client write event, id/ip/port:", interface, ip, port )
-			if interface.nowriting or ( interface.fatalerror and ( "client to close" ~= interface.fatalerror ) ) then  -- leave this event
-				--vdebug( "leaving this event because:", interface.nowriting or interface.fatalerror )
-				interface.eventwrite = false
+	interface.id = tostring(interface):match("%x+$");
+	interface.writecallback = function( event )  -- called on write events
+		--vdebug( "new client write event, id/ip/port:", interface, ip, port )
+		if interface.nowriting or ( interface.fatalerror and ( "client to close" ~= interface.fatalerror ) ) then  -- leave this event
+			--vdebug( "leaving this event because:", interface.nowriting or interface.fatalerror )
+			interface.eventwrite = false
+			return -1
+		end
+		if EV_TIMEOUT == event then  -- took too long to write some data to socket -> disconnect
+			interface.fatalerror = "timeout during writing"
+			debug( "writing failed:", interface.fatalerror )
+			interface:_close()
+			interface.eventwrite = false
+			return -1
+		else  -- can write :)
+			if interface._usingssl then  -- handle luasec
+				if interface.eventreadtimeout then  -- we have to read first
+					local ret = interface.readcallback( )  -- call readcallback
+					--vdebug( "tried to read in writecallback, result:", ret )
+				end
+				if interface.eventwritetimeout then  -- luasec only
+					interface.eventwritetimeout:close( )  -- first we have to close timeout event which where regged after a wantread error
+					interface.eventwritetimeout = false
+				end
+			end
+			interface.writebuffer = { t_concat(interface.writebuffer) }
+			local succ, err, byte = interface.conn:send( interface.writebuffer[1], 1, interface.writebufferlen )
+			--vdebug( "write data:", interface.writebuffer, "error:", err, "part:", byte )
+			if succ then  -- writing succesful
+				interface.writebuffer[1] = nil
+				interface.writebufferlen = 0
+				interface:ondrain();
+				if interface.fatalerror then
+					debug "closing client after writing"
+					interface:_close()  -- close interface if needed
+				elseif interface.startsslcallback then  -- start ssl connection if needed
+					debug "starting ssl handshake after writing"
+					interface.eventstarthandshake = addevent( base, nil, EV_TIMEOUT, interface.startsslcallback, 0 )
+				elseif interface.eventreadtimeout then
+					return EV_WRITE, EV_TIMEOUT
+				end
+				interface.eventwrite = nil
 				return -1
-			end
-			if EV_TIMEOUT == event then  -- took too long to write some data to socket -> disconnect
-				interface.fatalerror = "timeout during writing"
-				debug( "writing failed:", interface.fatalerror )
-				interface:_close()
-				interface.eventwrite = false
-				return -1
-			else  -- can write :)
-				if interface._usingssl then  -- handle luasec
-					if interface.eventreadtimeout then  -- we have to read first
-						local ret = interface.readcallback( )  -- call readcallback
-						--vdebug( "tried to read in writecallback, result:", ret )
+			elseif byte and (err == "timeout" or err == "wantwrite") then  -- want write again
+				--vdebug( "writebuffer is not empty:", err )
+				interface.writebuffer[1] = s_sub( interface.writebuffer[1], byte + 1, interface.writebufferlen )  -- new buffer
+				interface.writebufferlen = interface.writebufferlen - byte
+				if "wantread" == err then  -- happens only with luasec
+					local callback = function( )
+						interface:_close()
+						interface.eventwritetimeout = nil
+						return -1;
 					end
-					if interface.eventwritetimeout then  -- luasec only
-						interface.eventwritetimeout:close( )  -- first we have to close timeout event which where regged after a wantread error
-						interface.eventwritetimeout = false
-					end
-				end
-				interface.writebuffer = { t_concat(interface.writebuffer) }
-				local succ, err, byte = interface.conn:send( interface.writebuffer[1], 1, interface.writebufferlen )
-				--vdebug( "write data:", interface.writebuffer, "error:", err, "part:", byte )
-				if succ then  -- writing succesful
-					interface.writebuffer[1] = nil
-					interface.writebufferlen = 0
-					interface:ondrain();
-					if interface.fatalerror then
-						debug "closing client after writing"
-						interface:_close()  -- close interface if needed
-					elseif interface.startsslcallback then  -- start ssl connection if needed
-						debug "starting ssl handshake after writing"
-						interface.eventstarthandshake = addevent( base, nil, EV_TIMEOUT, interface.startsslcallback, 0 )
-					elseif interface.eventreadtimeout then
-						return EV_WRITE, EV_TIMEOUT
-					end
-					interface.eventwrite = nil
-					return -1
-				elseif byte and (err == "timeout" or err == "wantwrite") then  -- want write again
-					--vdebug( "writebuffer is not empty:", err )
-				interface.writebuffer[1] = s_sub( interface.writebuffer[1], byte + 1, interface.writebufferlen )  -- new buffer
-					interface.writebufferlen = interface.writebufferlen - byte
-					if "wantread" == err then  -- happens only with luasec
-						local callback = function( )
-							interface:_close()
-							interface.eventwritetimeout = nil
-							return -1;
-						end
-						interface.eventwritetimeout = addevent( base, nil, EV_TIMEOUT, callback, cfg.WRITE_TIMEOUT )  -- reg a new timeout event
-						debug( "wantread during write attempt, reg it in readcallback but dont know what really happens next..." )
-						-- hopefully this works with luasec; its simply not possible to use 2 different write events on a socket in luaevent
-						return -1
-					end
-					return EV_WRITE, cfg.WRITE_TIMEOUT
-				else  -- connection was closed during writing or fatal error
-					interface.fatalerror = err or "fatal error"
-					debug( "connection failed in write event:", interface.fatalerror )
-					interface:_close()
-					interface.eventwrite = nil
+					interface.eventwritetimeout = addevent( base, nil, EV_TIMEOUT, callback, cfg.WRITE_TIMEOUT )  -- reg a new timeout event
+					debug( "wantread during write attempt, reg it in readcallback but dont know what really happens next..." )
+					-- hopefully this works with luasec; its simply not possible to use 2 different write events on a socket in luaevent
 					return -1
 				end
-			end
-		end
-
-		interface.readcallback = function( event )  -- called on read events
-			--vdebug( "new client read event, id/ip/port:", tostring(interface.id), tostring(ip), tostring(port) )
-			if interface.noreading or interface.fatalerror then  -- leave this event
-				--vdebug( "leaving this event because:", tostring(interface.noreading or interface.fatalerror) )
+				return EV_WRITE, cfg.WRITE_TIMEOUT
+			else  -- connection was closed during writing or fatal error
+				interface.fatalerror = err or "fatal error"
+				debug( "connection failed in write event:", interface.fatalerror )
+				interface:_close()
+				interface.eventwrite = nil
+				return -1
+			end
+		end
+	end
+
+	interface.readcallback = function( event )  -- called on read events
+		--vdebug( "new client read event, id/ip/port:", tostring(interface.id), tostring(ip), tostring(port) )
+		if interface.noreading or interface.fatalerror then  -- leave this event
+			--vdebug( "leaving this event because:", tostring(interface.noreading or interface.fatalerror) )
+			interface.eventread = nil
+			return -1
+		end
+		if EV_TIMEOUT == event and interface:onreadtimeout() ~= true then
+			return -1 -- took too long to get some data from client -> disconnect
+		end
+		if interface._usingssl then  -- handle luasec
+			if interface.eventwritetimeout then  -- ok, in the past writecallback was regged
+				local ret = interface.writecallback( )  -- call it
+				--vdebug( "tried to write in readcallback, result:", tostring(ret) )
+			end
+			if interface.eventreadtimeout then
+				interface.eventreadtimeout:close( )
+				interface.eventreadtimeout = nil
+			end
+		end
+		local buffer, err, part = interface.conn:receive( interface._pattern )  -- receive buffer with "pattern"
+		--vdebug( "read data:", tostring(buffer), "error:", tostring(err), "part:", tostring(part) )
+		buffer = buffer or part
+		if buffer and #buffer > cfg.MAX_READ_LENGTH then  -- check buffer length
+			interface.fatalerror = "receive buffer exceeded"
+			debug( "fatal error:", interface.fatalerror )
+			interface:_close()
+			interface.eventread = nil
+			return -1
+		end
+		if err and ( err ~= "timeout" and err ~= "wantread" ) then
+			if "wantwrite" == err then -- need to read on write event
+				if not interface.eventwrite then  -- register new write event if needed
+					interface.eventwrite = addevent( base, interface.conn, EV_WRITE, interface.writecallback, cfg.WRITE_TIMEOUT )
+				end
+				interface.eventreadtimeout = addevent( base, nil, EV_TIMEOUT,
+					function( )
+						interface:_close()
+					end, cfg.READ_TIMEOUT
+				)
+				debug( "wantwrite during read attempt, reg it in writecallback but dont know what really happens next..." )
+				-- to be honest i dont know what happens next, if it is allowed to first read, the write etc...
+			else  -- connection was closed or fatal error
+				interface.fatalerror = err
+				debug( "connection failed in read event:", interface.fatalerror )
+				interface:_close()
 				interface.eventread = nil
 				return -1
 			end
-		if EV_TIMEOUT == event and interface:onreadtimeout() ~= true then
-			return -1 -- took too long to get some data from client -> disconnect
-		end
-				if interface._usingssl then  -- handle luasec
-					if interface.eventwritetimeout then  -- ok, in the past writecallback was regged
-						local ret = interface.writecallback( )  -- call it
-						--vdebug( "tried to write in readcallback, result:", tostring(ret) )
-					end
-					if interface.eventreadtimeout then
-						interface.eventreadtimeout:close( )
-						interface.eventreadtimeout = nil
-					end
-				end
-				local buffer, err, part = interface.conn:receive( interface._pattern )  -- receive buffer with "pattern"
-				--vdebug( "read data:", tostring(buffer), "error:", tostring(err), "part:", tostring(part) )
-				buffer = buffer or part
-				if buffer and #buffer > cfg.MAX_READ_LENGTH then  -- check buffer length
-					interface.fatalerror = "receive buffer exceeded"
-					debug( "fatal error:", interface.fatalerror )
-					interface:_close()
-					interface.eventread = nil
-					return -1
-				end
-				if err and ( err ~= "timeout" and err ~= "wantread" ) then
-					if "wantwrite" == err then -- need to read on write event
-						if not interface.eventwrite then  -- register new write event if needed
-							interface.eventwrite = addevent( base, interface.conn, EV_WRITE, interface.writecallback, cfg.WRITE_TIMEOUT )
-						end
-						interface.eventreadtimeout = addevent( base, nil, EV_TIMEOUT,
-							function( )
-								interface:_close()
-							end, cfg.READ_TIMEOUT
-						)
-						debug( "wantwrite during read attempt, reg it in writecallback but dont know what really happens next..." )
-						-- to be honest i dont know what happens next, if it is allowed to first read, the write etc...
-					else  -- connection was closed or fatal error
-						interface.fatalerror = err
-						debug( "connection failed in read event:", interface.fatalerror )
-						interface:_close()
-						interface.eventread = nil
-						return -1
-					end
-				else
-					interface.onincoming( interface, buffer, err )  -- send new data to listener
-				end
-				if interface.noreading then
-					interface.eventread = nil;
-					return -1;
-				end
-				return EV_READ, cfg.READ_TIMEOUT
-			end
-
-		client:settimeout( 0 )  -- set non blocking
-		setmetatable(interface, interface_mt)
+		else
+			interface.onincoming( interface, buffer, err )  -- send new data to listener
+		end
+		if interface.noreading then
+			interface.eventread = nil;
+			return -1;
+		end
+		return EV_READ, cfg.READ_TIMEOUT
+	end
+
+	client:settimeout( 0 )  -- set non blocking
+	setmetatable(interface, interface_mt)
 	interfacelist[ interface ] = true  -- add to interfacelist
-		return interface
-	end
+	return interface
+end
 
 local function handleserver( server, addr, port, pattern, listener, sslctx )  -- creates an server interface
-		debug "creating server interface..."
-		local interface = {
-			_connections = 0;
+	debug "creating server interface..."
+	local interface = {
+		_connections = 0;
 
 		type = "server";
-			conn = server;
-			onconnect = listener.onconnect;  -- will be called when new client connected
-			eventread = false;  -- read event handler
-			eventclose = false; -- close event handler
-			readcallback = false; -- read event callback
-			fatalerror = false; -- error message
-			nointerface = true;  -- lock/unlock parameter
-
-			_ip = addr, _port = port, _pattern = pattern,
-			_sslctx = sslctx;
-		}
-		interface.id = tostring(interface):match("%x+$");
-		interface.readcallback = function( event )  -- server handler, called on incoming connections
-			--vdebug( "server can accept, id/addr/port:", interface, addr, port )
-			if interface.fatalerror then
-				--vdebug( "leaving this event because:", self.fatalerror )
-				interface.eventread = nil
-				return -1
-			end
-			local delay = cfg.ACCEPT_DELAY
-			if EV_TIMEOUT == event then
-				if interface._connections >= cfg.MAX_CONNECTIONS then  -- check connection count
-					debug( "to many connections, seconds to wait for next accept:", delay )
-					return EV_TIMEOUT, delay  -- timeout...
-				else
-					return EV_READ  -- accept again
-				end
-			end
-			--vdebug("max connection check ok, accepting...")
-			local client, err = server:accept()    -- try to accept; TODO: check err
-			while client do
-				if interface._connections >= cfg.MAX_CONNECTIONS then
-					client:close( )  -- refuse connection
-					debug( "maximal connections reached, refuse client connection; accept delay:", delay )
-					return EV_TIMEOUT, delay  -- delay for next accept attempt
-				end
-				local client_ip, client_port = client:getpeername( )
-				interface._connections = interface._connections + 1  -- increase connection count
-				local clientinterface = handleclient( client, client_ip, client_port, interface, pattern, listener, sslctx )
-				--vdebug( "client id:", clientinterface, "startssl:", startssl )
+		conn = server;
+		onconnect = listener.onconnect;  -- will be called when new client connected
+		eventread = false;  -- read event handler
+		eventclose = false; -- close event handler
+		readcallback = false; -- read event callback
+		fatalerror = false; -- error message
+		nointerface = true;  -- lock/unlock parameter
+
+		_ip = addr, _port = port, _pattern = pattern,
+		_sslctx = sslctx;
+	}
+	interface.id = tostring(interface):match("%x+$");
+	interface.readcallback = function( event )  -- server handler, called on incoming connections
+		--vdebug( "server can accept, id/addr/port:", interface, addr, port )
+		if interface.fatalerror then
+			--vdebug( "leaving this event because:", self.fatalerror )
+			interface.eventread = nil
+			return -1
+		end
+		local delay = cfg.ACCEPT_DELAY
+		if EV_TIMEOUT == event then
+			if interface._connections >= cfg.MAX_CONNECTIONS then  -- check connection count
+				debug( "to many connections, seconds to wait for next accept:", delay )
+				return EV_TIMEOUT, delay  -- timeout...
+			else
+				return EV_READ  -- accept again
+			end
+		end
+		--vdebug("max connection check ok, accepting...")
+		local client, err = server:accept()    -- try to accept; TODO: check err
+		while client do
+			if interface._connections >= cfg.MAX_CONNECTIONS then
+				client:close( )  -- refuse connection
+				debug( "maximal connections reached, refuse client connection; accept delay:", delay )
+				return EV_TIMEOUT, delay  -- delay for next accept attempt
+			end
+			local client_ip, client_port = client:getpeername( )
+			interface._connections = interface._connections + 1  -- increase connection count
+			local clientinterface = handleclient( client, client_ip, client_port, interface, pattern, listener, sslctx )
+			--vdebug( "client id:", clientinterface, "startssl:", startssl )
 			if has_luasec and sslctx then
-					clientinterface:starttls(sslctx, true)
-				else
-					clientinterface:_start_session( true )
-				end
-				debug( "accepted incoming client connection from:", client_ip or "<unknown IP>", client_port or "<unknown port>", "to", port or "<unknown port>");
-
-				client, err = server:accept()    -- try to accept again
-			end
-			return EV_READ
-		end
-
-		server:settimeout( 0 )
-		setmetatable(interface, interface_mt)
+				clientinterface:starttls(sslctx, true)
+			else
+				clientinterface:_start_session( true )
+			end
+			debug( "accepted incoming client connection from:", client_ip or "<unknown IP>", client_port or "<unknown port>", "to", port or "<unknown port>");
+
+			client, err = server:accept()    -- try to accept again
+		end
+		return EV_READ
+	end
+
+	server:settimeout( 0 )
+	setmetatable(interface, interface_mt)
 	interfacelist[ interface ] = true
-		interface:_start_session()
-		return interface
-	end
+	interface:_start_session()
+	return interface
+end
 
 local function addserver( addr, port, listener, pattern, sslctx, startssl )  -- TODO: check arguments
 	--vdebug( "creating new tcp server with following parameters:", addr or "nil", port or "nil", sslctx or "nil", startssl or "nil")
 	if sslctx and not has_luasec then
 		debug "fatal error: luasec not found"
 		return nil, "luasec not found"
-end
-		local server, err = socket.bind( addr, port, cfg.ACCEPT_QUEUE )  -- create server socket
-		if not server then
-			debug( "creating server socket on "..addr.." port "..port.." failed:", err )
-			return nil, err
-		end
-		local interface = handleserver( server, addr, port, pattern, listener, sslctx, startssl )  -- new server handler
-		debug( "new server created with id:", tostring(interface))
-		return interface
-	end
+	end
+	local server, err = socket.bind( addr, port, cfg.ACCEPT_QUEUE )  -- create server socket
+	if not server then
+		debug( "creating server socket on "..addr.." port "..port.." failed:", err )
+		return nil, err
+	end
+	local interface = handleserver( server, addr, port, pattern, listener, sslctx, startssl )  -- new server handler
+	debug( "new server created with id:", tostring(interface))
+	return interface
+end
 
 local function wrapclient( client, ip, port, listeners, pattern, sslctx )
-		local interface = handleclient( client, ip, port, nil, pattern, listeners, sslctx )
-		interface:_start_connection(sslctx)
-		return interface, client
-		--function handleclient( client, ip, port, server, pattern, listener, _, sslctx )  -- creates an client interface
-	end
+	local interface = handleclient( client, ip, port, nil, pattern, listeners, sslctx )
+	interface:_start_connection(sslctx)
+	return interface, client
+	--function handleclient( client, ip, port, server, pattern, listener, _, sslctx )  -- creates an client interface
+end
 
 local function addclient( addr, serverport, listener, pattern, sslctx, typ )
 	if sslctx and not has_luasec then
 		debug "need luasec, but not available"
 		return nil, "luasec not found"
-<<<<<<< HEAD
 	end
 	if getaddrinfo and not typ then
-=======
-		end
-	if not typ then
->>>>>>> 70a7adc1
 		local addrinfo, err = getaddrinfo(addr)
 		if not addrinfo then return nil, err end
 		if addrinfo[1] and addrinfo[1].family == "inet6" then
 			typ = "tcp6"
-<<<<<<< HEAD
 		end
 	end
 	local create = socket[typ or "tcp"]
-=======
-		else
-			typ = "tcp"
-			end
-		end
-	local create = socket[typ]
->>>>>>> 70a7adc1
 	if type( create ) ~= "function"  then
 		return nil, "invalid socket type"
-			end
+	end
 	local client, err = create()  -- creating new socket
 	if not client then
 		debug( "cannot create socket:", err )
-				return nil, err
-			end
+		return nil, err
+	end
 	client:settimeout( 0 )  -- set nonblocking
-<<<<<<< HEAD
 	local res, err = client:connect( addr, serverport )  -- connect
 	if res or ( err == "timeout" or err == "Operation already in progress" ) then
 		if client.getsockname then
@@ -771,20 +731,8 @@
 	else
 		debug( "new connection failed:", err )
 		return nil, err
-=======
-		local res, err = client:connect( addr, serverport )  -- connect
-		if res or ( err == "timeout" ) then
-			local ip, port = client:getsockname( )
-		local interface = wrapclient( client, ip, serverport, listener, pattern, sslctx )
-		interface:_start_connection( sslctx )
-			debug( "new connection id:", interface.id )
-			return interface, err
-		else
-			debug( "new connection failed:", err )
-			return nil, err
-		end
->>>>>>> 70a7adc1
-	end
+	end
+end
 
 local function loop( )  -- starts the event loop
 	base:loop( )
@@ -793,7 +741,7 @@
 
 local function newevent( ... )
 	return addevent( base, ... )
-	end
+end
 
 local function closeallservers ( arg )
 	for item in pairs( interfacelist ) do
@@ -805,9 +753,9 @@
 
 local function setquitting(yes)
 	if yes then
-		 -- Quit now
-		 closeallservers();
-		 base:loopexit();
+		-- Quit now
+		closeallservers();
+		base:loopexit();
 	end
 end
 
