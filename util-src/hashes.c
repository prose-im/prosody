--- conflicted
+++ resolved
@@ -157,14 +157,10 @@
 	{ "hmac_sha256",	Lhmac_sha256	},
 	{ "hmac_sha512",	Lhmac_sha512	},
 	{ "hmac_md5",		Lhmac_md5	},
-<<<<<<< HEAD
 	{ "scram_Hi_sha1",	Lpbkdf2_sha1	}, /* COMPAT */
 	{ "pbkdf2_hmac_sha1",	Lpbkdf2_sha1	},
 	{ "pbkdf2_hmac_sha256",	Lpbkdf2_sha256	},
-=======
-	{ "scram_Hi_sha1",	LscramHi	},
 	{ "equals",             Lhash_equals    },
->>>>>>> a95576d4
 	{ NULL,			NULL		}
 };
 
