-- Prosody IM
-- Copyright (C) 2008-2010 Matthew Wild
-- Copyright (C) 2008-2010 Waqas Hussain
--
-- This project is MIT/X11 licensed. Please see the
-- COPYING file in the source package for more information.
--

module:set_global();

local prosody = prosody;
local hosts = prosody.hosts;
local core_process_stanza = prosody.core_process_stanza;

local tostring, type = tostring, type;
local t_insert = table.insert;
local xpcall, traceback = xpcall, debug.traceback;

local add_task = require "util.timer".add_task;
local st = require "util.stanza";
local initialize_filters = require "util.filters".initialize;
local nameprep = require "util.encodings".stringprep.nameprep;
local new_xmpp_stream = require "util.xmppstream".new;
local s2s_new_incoming = require "core.s2smanager".new_incoming;
local s2s_new_outgoing = require "core.s2smanager".new_outgoing;
local s2s_destroy_session = require "core.s2smanager".destroy_session;
local uuid_gen = require "util.uuid".generate;
local fire_global_event = prosody.events.fire_event;

local s2sout = module:require("s2sout");

local connect_timeout = module:get_option_number("s2s_timeout", 90);
local stream_close_timeout = module:get_option_number("s2s_close_timeout", 5);
local opt_keepalives = module:get_option_boolean("s2s_tcp_keepalives", module:get_option_boolean("tcp_keepalives", true));
local secure_auth = module:get_option_boolean("s2s_secure_auth", false); -- One day...
local secure_domains, insecure_domains =
	module:get_option_set("s2s_secure_domains", {})._items, module:get_option_set("s2s_insecure_domains", {})._items;
local require_encryption = module:get_option_boolean("s2s_require_encryption", false);

local measure_connections = module:measure("connections", "amount");

local sessions = module:shared("sessions");

local log = module._log;

module:hook("stats-update", function ()
	-- Connection counter resets to 0 on load and reload
	-- Bump it up to current value
	local count = 0;
	for _ in pairs(sessions) do
		count = count + 1;
	end
	measure_connections(count);
end);

--- Handle stanzas to remote domains

local bouncy_stanzas = { message = true, presence = true, iq = true };
local function bounce_sendq(session, reason)
	local sendq = session.sendq;
	if not sendq then return; end
	session.log("info", "Sending error replies for "..#sendq.." queued stanzas because of failed outgoing connection to "..tostring(session.to_host));
	local dummy = {
		type = "s2sin";
		send = function(s)
			(session.log or log)("error", "Replying to to an s2s error reply, please report this! Traceback: %s", traceback());
		end;
		dummy = true;
	};
	for i, data in ipairs(sendq) do
		local reply = data[2];
		if reply and not(reply.attr.xmlns) and bouncy_stanzas[reply.name] then
			reply.attr.type = "error";
			reply:tag("error", {type = "cancel"})
				:tag("remote-server-not-found", {xmlns = "urn:ietf:params:xml:ns:xmpp-stanzas"}):up();
			if reason then
				reply:tag("text", {xmlns = "urn:ietf:params:xml:ns:xmpp-stanzas"})
					:text("Server-to-server connection failed: "..reason):up();
			end
			core_process_stanza(dummy, reply);
		end
		sendq[i] = nil;
	end
	session.sendq = nil;
end

-- Handles stanzas to existing s2s sessions
function route_to_existing_session(event)
	local from_host, to_host, stanza = event.from_host, event.to_host, event.stanza;
	if not hosts[from_host] then
		log("warn", "Attempt to send stanza from %s - a host we don't serve", from_host);
		return false;
	end
	if hosts[to_host] then
		log("warn", "Attempt to route stanza to a remote %s - a host we do serve?!", from_host);
		return false;
	end
	local host = hosts[from_host].s2sout[to_host];
	if host then
		-- We have a connection to this host already
		if host.type == "s2sout_unauthed" and (stanza.name ~= "db:verify" or not host.dialback_key) then
			(host.log or log)("debug", "trying to send over unauthed s2sout to "..to_host);

			-- Queue stanza until we are able to send it
			if host.sendq then t_insert(host.sendq, {tostring(stanza), stanza.attr.type ~= "error" and stanza.attr.type ~= "result" and st.reply(stanza)});
			else host.sendq = { {tostring(stanza), stanza.attr.type ~= "error" and stanza.attr.type ~= "result" and st.reply(stanza)} }; end
			host.log("debug", "stanza [%s] queued ", stanza.name);
			return true;
		elseif host.type == "local" or host.type == "component" then
			log("error", "Trying to send a stanza to ourselves??")
			log("error", "Traceback: %s", traceback());
			log("error", "Stanza: %s", tostring(stanza));
			return false;
		else
			(host.log or log)("debug", "going to send stanza to "..to_host.." from "..from_host);
			-- FIXME
			if host.from_host ~= from_host then
				log("error", "WARNING! This might, possibly, be a bug, but it might not...");
				log("error", "We are going to send from %s instead of %s", tostring(host.from_host), tostring(from_host));
			end
			if host.sends2s(stanza) then
				host.log("debug", "stanza sent over %s", host.type);
				return true;
			end
		end
	end
end

-- Create a new outgoing session for a stanza
function route_to_new_session(event)
	local from_host, to_host, stanza = event.from_host, event.to_host, event.stanza;
	log("debug", "opening a new outgoing connection for this stanza");
	local host_session = s2s_new_outgoing(from_host, to_host);

	-- Store in buffer
	host_session.bounce_sendq = bounce_sendq;
	host_session.sendq = { {tostring(stanza), stanza.attr.type ~= "error" and stanza.attr.type ~= "result" and st.reply(stanza)} };
	log("debug", "stanza [%s] queued until connection complete", tostring(stanza.name));
	s2sout.initiate_connection(host_session);
	if (not host_session.connecting) and (not host_session.conn) then
		log("warn", "Connection to %s failed already, destroying session...", to_host);
		s2s_destroy_session(host_session, "Connection failed");
		return false;
	end
	return true;
end

local function keepalive(event)
	return event.session.sends2s(' ');
end

module:hook("s2s-read-timeout", keepalive, -1);

function module.add_host(module)
	if module:get_option_boolean("disallow_s2s", false) then
		module:log("warn", "The 'disallow_s2s' config option is deprecated, please see http://prosody.im/doc/s2s#disabling");
		return nil, "This host has disallow_s2s set";
	end
	module:hook("route/remote", route_to_existing_session, -1);
	module:hook("route/remote", route_to_new_session, -10);
	module:hook("s2s-authenticated", make_authenticated, -1);
	module:hook("s2s-read-timeout", keepalive, -1);
	module:hook_stanza("http://etherx.jabber.org/streams", "features", function (session, stanza)
		if session.type == "s2sout" then
			-- Stream is authenticated and we are seem to be done with feature negotiation,
			-- so the stream is ready for stanzas.  RFC 6120 Section 4.3
			mark_connected(session);
			return true;
		elseif not session.dialback_verifying then
			session.log("warn", "No SASL EXTERNAL offer and Dialback doesn't seem to be enabled, giving up");
			session:close();
			return false;
		end
	end, -1);
end

-- Stream is authorised, and ready for normal stanzas
function mark_connected(session)
	local sendq = session.sendq;

	local from, to = session.from_host, session.to_host;

	session.log("info", "%s s2s connection %s->%s complete", session.direction:gsub("^.", string.upper), from, to);

	local event_data = { session = session };
	if session.type == "s2sout" then
		fire_global_event("s2sout-established", event_data);
		hosts[from].events.fire_event("s2sout-established", event_data);
	else
		local host_session = hosts[to];
		session.send = function(stanza)
			return host_session.events.fire_event("route/remote", { from_host = to, to_host = from, stanza = stanza });
		end;

		fire_global_event("s2sin-established", event_data);
		hosts[to].events.fire_event("s2sin-established", event_data);
	end

	if session.direction == "outgoing" then
		if sendq then
			session.log("debug", "sending %d queued stanzas across new outgoing connection to %s", #sendq, session.to_host);
			local send = session.sends2s;
			for i, data in ipairs(sendq) do
				send(data[1]);
				sendq[i] = nil;
			end
			session.sendq = nil;
		end

		session.ip_hosts = nil;
		session.srv_hosts = nil;
	end
end

function make_authenticated(event)
	local session, host = event.session, event.host;
	if not session.secure then
		if require_encryption or (secure_auth and not(insecure_domains[host])) or secure_domains[host] then
			session:close({
				condition = "policy-violation",
				text = "Encrypted server-to-server communication is required but was not "
				       ..((session.direction == "outgoing" and "offered") or "used")
			});
		end
	end
	if hosts[host] then
		session:close({ condition = "undefined-condition", text = "Attempt to authenticate as a host we serve" });
	end
	if session.type == "s2sout_unauthed" then
		session.type = "s2sout";
	elseif session.type == "s2sin_unauthed" then
		session.type = "s2sin";
		if host then
			if not session.hosts[host] then session.hosts[host] = {}; end
			session.hosts[host].authed = true;
		end
	elseif session.type == "s2sin" and host then
		if not session.hosts[host] then session.hosts[host] = {}; end
		session.hosts[host].authed = true;
	else
		return false;
	end
	session.log("debug", "connection %s->%s is now authenticated for %s", session.from_host, session.to_host, host);

	if (session.type == "s2sout" and session.external_auth ~= "succeeded") or session.type == "s2sin" then
		-- Stream either used dialback for authentication or is an incoming stream.
		mark_connected(session);
	end

	return true;
end

--- Helper to check that a session peer's certificate is valid
function check_cert_status(session)
	local host = session.direction == "outgoing" and session.to_host or session.from_host
	local conn = session.conn:socket()
	local cert
	if conn.getpeercertificate then
		cert = conn:getpeercertificate()
	end

	return module:fire_event("s2s-check-certificate", { host = host, session = session, cert = cert });
end

--- XMPP stream event handlers

local stream_callbacks = { default_ns = "jabber:server", handlestanza =  core_process_stanza };

local xmlns_xmpp_streams = "urn:ietf:params:xml:ns:xmpp-streams";

function stream_callbacks.streamopened(session, attr)
	session.version = tonumber(attr.version) or 0;

	-- TODO: Rename session.secure to session.encrypted
	if session.secure == false then
		session.secure = true;
		session.encrypted = true;

		local sock = session.conn:socket();
		if sock.info then
			local info = sock:info();
			(session.log or log)("info", "Stream encrypted (%s with %s)", info.protocol, info.cipher);
			session.compressed = info.compression;
		else
			(session.log or log)("info", "Stream encrypted");
			session.compressed = sock.compression and sock:compression(); --COMPAT mw/luasec-hg
		end
	end

	if session.direction == "incoming" then
		-- Send a reply stream header

		-- Validate to/from
		local to, from = nameprep(attr.to), nameprep(attr.from);
		if not to and attr.to then -- COMPAT: Some servers do not reliably set 'to' (especially on stream restarts)
			session:close({ condition = "improper-addressing", text = "Invalid 'to' address" });
			return;
		end
		if not from and attr.from then -- COMPAT: Some servers do not reliably set 'from' (especially on stream restarts)
			session:close({ condition = "improper-addressing", text = "Invalid 'from' address" });
			return;
		end

		-- Set session.[from/to]_host if they have not been set already and if
		-- this session isn't already authenticated
		if session.type == "s2sin_unauthed" and from and not session.from_host then
			session.from_host = from;
		elseif from ~= session.from_host then
			session:close({ condition = "improper-addressing", text = "New stream 'from' attribute does not match original" });
			return;
		end
		if session.type == "s2sin_unauthed" and to and not session.to_host then
			session.to_host = to;
		elseif to ~= session.to_host then
			session:close({ condition = "improper-addressing", text = "New stream 'to' attribute does not match original" });
			return;
		end

		-- For convenience we'll put the sanitised values into these variables
		to, from = session.to_host, session.from_host;

		session.streamid = uuid_gen();
		(session.log or log)("debug", "Incoming s2s received %s", st.stanza("stream:stream", attr):top_tag());
		if to then
			if not hosts[to] then
				-- Attempting to connect to a host we don't serve
				session:close({
					condition = "host-unknown";
					text = "This host does not serve "..to
				});
				return;
			elseif not hosts[to].modules.s2s then
				-- Attempting to connect to a host that disallows s2s
				session:close({
					condition = "policy-violation";
					text = "Server-to-server communication is disabled for this host";
				});
				return;
			end
		end

		if hosts[from] then
			session:close({ condition = "undefined-condition", text = "Attempt to connect from a host we serve" });
			return;
		end

		if session.secure and not session.cert_chain_status then
			if check_cert_status(session) == false then
				return;
			end
		end

		session:open_stream(session.to_host, session.from_host)
		session.notopen = nil;
		if session.version >= 1.0 then
			local features = st.stanza("stream:features");

			if to then
				hosts[to].events.fire_event("s2s-stream-features", { origin = session, features = features });
			else
				(session.log or log)("warn", "No 'to' on stream header from %s means we can't offer any features", from or session.ip or "unknown host");
				fire_global_event("s2s-stream-features-legacy", { origin = session, features = features });
			end

			if ( session.type == "s2sin" or session.type == "s2sout" ) or features.tags[1] then
				log("debug", "Sending stream features: %s", tostring(features));
				session.sends2s(features);
			else
				(session.log or log)("warn", "No features to offer, giving up");
				session:close({ condition = "undefined-condition", text = "No features to offer" });
			end
		end
	elseif session.direction == "outgoing" then
		session.notopen = nil;
		if not attr.id then
<<<<<<< HEAD
			log("error", "Stream response from %s did not give us a stream id!", session.to_host);
=======
			log("warn", "Stream response did not give us a stream id!");
>>>>>>> 98df7c1f
			session:close({ condition = "undefined-condition", text = "Missing stream ID" });
			return;
		end
		session.streamid = attr.id;

		if session.secure and not session.cert_chain_status then
			if check_cert_status(session) == false then
				return;
			end
		end

		-- Send unauthed buffer
		-- (stanzas which are fine to send before dialback)
		-- Note that this is *not* the stanza queue (which
		-- we can only send if auth succeeds) :)
		local send_buffer = session.send_buffer;
		if send_buffer and #send_buffer > 0 then
			log("debug", "Sending s2s send_buffer now...");
			for i, data in ipairs(send_buffer) do
				session.sends2s(tostring(data));
				send_buffer[i] = nil;
			end
		end
		session.send_buffer = nil;

		-- If server is pre-1.0, don't wait for features, just do dialback
		if session.version < 1.0 then
			if not session.dialback_verifying then
				hosts[session.from_host].events.fire_event("s2sout-authenticate-legacy", { origin = session });
			else
				mark_connected(session);
			end
		end
	end
end

function stream_callbacks.streamclosed(session)
	(session.log or log)("debug", "Received </stream:stream>");
	session:close(false);
end

function stream_callbacks.error(session, error, data)
	if error == "no-stream" then
		session.log("debug", "Invalid opening stream header (%s)", (data:gsub("^([^\1]+)\1", "{%1}")));
		session:close("invalid-namespace");
	elseif error == "parse-error" then
		session.log("debug", "Server-to-server XML parse error: %s", tostring(error));
		session:close("not-well-formed");
	elseif error == "stream-error" then
		local condition, text = "undefined-condition";
		for child in data:children() do
			if child.attr.xmlns == xmlns_xmpp_streams then
				if child.name ~= "text" then
					condition = child.name;
				else
					text = child:get_text();
				end
				if condition ~= "undefined-condition" and text then
					break;
				end
			end
		end
		text = condition .. (text and (" ("..text..")") or "");
		session.log("info", "Session closed by remote with error: %s", text);
		session:close(nil, text);
	end
end

local function handleerr(err) log("error", "Traceback[s2s]: %s", traceback(tostring(err), 2)); end
function stream_callbacks.handlestanza(session, stanza)
	stanza = session.filter("stanzas/in", stanza);
	if stanza then
		return xpcall(function () return core_process_stanza(session, stanza) end, handleerr);
	end
end

local listener = {};

--- Session methods
local stream_xmlns_attr = {xmlns='urn:ietf:params:xml:ns:xmpp-streams'};
local function session_close(session, reason, remote_reason)
	local log = session.log or log;
	if session.conn then
		if session.notopen then
			if session.direction == "incoming" then
				session:open_stream(session.to_host, session.from_host);
			else
				session:open_stream(session.from_host, session.to_host);
			end
		end
		if reason then -- nil == no err, initiated by us, false == initiated by remote
			if type(reason) == "string" then -- assume stream error
				log("debug", "Disconnecting %s[%s], <stream:error> is: %s", session.host or session.ip or "(unknown host)", session.type, reason);
				session.sends2s(st.stanza("stream:error"):tag(reason, {xmlns = 'urn:ietf:params:xml:ns:xmpp-streams' }));
			elseif type(reason) == "table" then
				if reason.condition then
					local stanza = st.stanza("stream:error"):tag(reason.condition, stream_xmlns_attr):up();
					if reason.text then
						stanza:tag("text", stream_xmlns_attr):text(reason.text):up();
					end
					if reason.extra then
						stanza:add_child(reason.extra);
					end
					log("debug", "Disconnecting %s[%s], <stream:error> is: %s", session.host or session.ip or "(unknown host)", session.type, tostring(stanza));
					session.sends2s(stanza);
				elseif reason.name then -- a stanza
					log("debug", "Disconnecting %s->%s[%s], <stream:error> is: %s", session.from_host or "(unknown host)", session.to_host or "(unknown host)", session.type, tostring(reason));
					session.sends2s(reason);
				end
			end
		end

		session.sends2s("</stream:stream>");
		function session.sends2s() return false; end

		local reason = remote_reason or (reason and (reason.text or reason.condition)) or reason;
		session.log("info", "%s s2s stream %s->%s closed: %s", session.direction:gsub("^.", string.upper), session.from_host or "(unknown host)", session.to_host or "(unknown host)", reason or "stream closed");

		-- Authenticated incoming stream may still be sending us stanzas, so wait for </stream:stream> from remote
		local conn = session.conn;
		if reason == nil and not session.notopen and session.type == "s2sin" then
			add_task(stream_close_timeout, function ()
				if not session.destroyed then
					session.log("warn", "Failed to receive a stream close response, closing connection anyway...");
					s2s_destroy_session(session, reason);
					conn:close();
				end
			end);
		else
			s2s_destroy_session(session, reason);
			conn:close(); -- Close immediately, as this is an outgoing connection or is not authed
		end
	end
end

function session_stream_attrs(session, from, to, attr)
	if not from or (hosts[from] and hosts[from].modules.dialback) then
		attr["xmlns:db"] = 'jabber:server:dialback';
	end
	if not from then
		attr.from = '';
	end
	if not to then
		attr.to = '';
	end
end

-- Session initialization logic shared by incoming and outgoing
local function initialize_session(session)
	local stream = new_xmpp_stream(session, stream_callbacks);
	local log = session.log or log;
	session.stream = stream;

	session.notopen = true;

	function session.reset_stream()
		session.notopen = true;
		session.streamid = nil;
		session.stream:reset();
	end

	session.stream_attrs = session_stream_attrs;

	local filter = initialize_filters(session);
	local conn = session.conn;
	local w = conn.write;

	function session.sends2s(t)
		log("debug", "sending: %s", t.top_tag and t:top_tag() or t:match("^[^>]*>?"));
		if t.name then
			t = filter("stanzas/out", t);
		end
		if t then
			t = filter("bytes/out", tostring(t));
			if t then
				return w(conn, t);
			end
		end
	end

	function session.data(data)
		data = filter("bytes/in", data);
		if data then
			local ok, err = stream:feed(data);
			if ok then return; end
			log("warn", "Received invalid XML: %s", data);
			log("warn", "Problem was: %s", err);
			session:close("not-well-formed");
		end
	end

	session.close = session_close;

	local handlestanza = stream_callbacks.handlestanza;
	function session.dispatch_stanza(session, stanza)
		return handlestanza(session, stanza);
	end

	module:fire_event("s2s-created", { session = session });

	add_task(connect_timeout, function ()
		if session.type == "s2sin" or session.type == "s2sout" then
			return; -- Ok, we're connected
		elseif session.type == "s2s_destroyed" then
			return; -- Session already destroyed
		end
		-- Not connected, need to close session and clean up
		(session.log or log)("debug", "Destroying incomplete session %s->%s due to inactivity",
		session.from_host or "(unknown)", session.to_host or "(unknown)");
		session:close("connection-timeout");
	end);
end

function listener.onconnect(conn)
	conn:setoption("keepalive", opt_keepalives);
	local session = sessions[conn];
	if not session then -- New incoming connection
		session = s2s_new_incoming(conn);
		sessions[conn] = session;
		session.log("debug", "Incoming s2s connection");
		initialize_session(session);
	else -- Outgoing session connected
		session:open_stream(session.from_host, session.to_host);
	end
	session.ip = conn:ip();
end

function listener.onincoming(conn, data)
	local session = sessions[conn];
	if session then
		session.data(data);
	end
end

function listener.onstatus(conn, status)
	if status == "ssl-handshake-complete" then
		local session = sessions[conn];
		if session and session.direction == "outgoing" then
			session.log("debug", "Sending stream header...");
			session:open_stream(session.from_host, session.to_host);
		end
	end
end

function listener.ondisconnect(conn, err)
	local session = sessions[conn];
	if session then
		sessions[conn] = nil;
		if err and session.direction == "outgoing" and session.notopen then
			(session.log or log)("debug", "s2s connection attempt failed: %s", err);
			if s2sout.attempt_connection(session, err) then
				return; -- Session lives for now
			end
		end
		(session.log or log)("debug", "s2s disconnected: %s->%s (%s)", tostring(session.from_host), tostring(session.to_host), tostring(err or "connection closed"));
		s2s_destroy_session(session, err);
	end
end

function listener.onreadtimeout(conn)
	local session = sessions[conn];
	if session then
		local host = session.host or session.to_host;
		return (hosts[host] or prosody).events.fire_event("s2s-read-timeout", { session = session });
	end
end

function listener.register_outgoing(conn, session)
	sessions[conn] = session;
	initialize_session(session);
end

function listener.ondetach(conn)
	sessions[conn] = nil;
end

function check_auth_policy(event)
	local host, session = event.host, event.session;
	local must_secure = secure_auth;

	if not must_secure and secure_domains[host] then
		must_secure = true;
	elseif must_secure and insecure_domains[host] then
		must_secure = false;
	end

	if must_secure and (session.cert_chain_status ~= "valid" or session.cert_identity_status ~= "valid") then
		module:log("warn", "Forbidding insecure connection to/from %s", host or session.ip or "(unknown host)");
		if session.direction == "incoming" then
			session:close({ condition = "not-authorized", text = "Your server's certificate is invalid, expired, or not trusted by "..session.to_host });
		else -- Close outgoing connections without warning
			session:close(false);
		end
		return false;
	end
end

module:hook("s2s-check-certificate", check_auth_policy, -1);

s2sout.set_listener(listener);

module:hook("server-stopping", function(event)
	local reason = event.reason;
	for _, session in pairs(sessions) do
		session:close{ condition = "system-shutdown", text = reason };
	end
end, -200);



module:provides("net", {
	name = "s2s";
	listener = listener;
	default_port = 5269;
	encryption = "starttls";
	multiplex = {
		pattern = "^<.*:stream.*%sxmlns%s*=%s*(['\"])jabber:server%1.*>";
	};
});
<|MERGE_RESOLUTION|>--- conflicted
+++ resolved
@@ -373,11 +373,7 @@
 	elseif session.direction == "outgoing" then
 		session.notopen = nil;
 		if not attr.id then
-<<<<<<< HEAD
-			log("error", "Stream response from %s did not give us a stream id!", session.to_host);
-=======
 			log("warn", "Stream response did not give us a stream id!");
->>>>>>> 98df7c1f
 			session:close({ condition = "undefined-condition", text = "Missing stream ID" });
 			return;
 		end
