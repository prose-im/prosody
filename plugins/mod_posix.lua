-- Prosody IM
-- Copyright (C) 2008-2009 Matthew Wild
-- Copyright (C) 2008-2009 Waqas Hussain
-- 
-- This project is MIT/X11 licensed. Please see the
-- COPYING file in the source package for more information.
--


local want_pposix_version = "0.3.1";

local pposix = assert(require "util.pposix");
if pposix._VERSION ~= want_pposix_version then module:log("warn", "Unknown version (%s) of binary pposix module, expected %s", tostring(pposix._VERSION), want_pposix_version); end

local signal = select(2, pcall(require, "util.signal"));
if type(signal) == "string" then
	module:log("warn", "Couldn't load signal library, won't respond to SIGTERM");
end

local logger_set = require "util.logger".setwriter;

local prosody = _G.prosody;

module.host = "*"; -- we're a global module

-- Allow switching away from root, some people like strange ports.
module:add_event_hook("server-started", function ()
		local uid = config_get("*", "core", "setuid");
		local gid = config_get("*", "core", "setgid");
		if gid then
			local success, msg = pposix.setgid(gid);
			if success then
				module:log("debug", "Changed group to "..gid.." successfully.");
			else
				module:log("error", "Failed to change group to "..gid..". Error: "..msg);
				prosody.shutdown("Failed to change group to "..gid);
			end
		end
		if uid then
			local success, msg = pposix.setuid(uid);
			if success then
				module:log("debug", "Changed user to "..uid.." successfully.");
			else
				module:log("error", "Failed to change user to "..uid..". Error: "..msg);
				prosody.shutdown("Failed to change user to "..uid);
			end
		end
	end);

-- Don't even think about it!
module:add_event_hook("server-starting", function ()
<<<<<<< HEAD
		local suid = config_get("*", "core", "setuid");
		if not suid or suid == 0 or suid == "root" then
			if pposix.getuid() == 0 and not config_get("*", "core", "run_as_root") then
				module:log("error", "Danger, Will Robinson! Prosody doesn't need to be run as root, so don't do it!");
				module:log("error", "For more information on running Prosody as root, see http://prosody.im/doc/root");
				prosody.shutdown("Refusing to run as root");
			end
=======
		if pposix.getuid() == 0 and not module:get_option("run_as_root") then
			module:log("error", "Danger, Will Robinson! Prosody doesn't need to be run as root, so don't do it!");
			module:log("error", "For more information on running Prosody as root, see http://prosody.im/doc/root");
			prosody.shutdown("Refusing to run as root");
>>>>>>> dae72952
		end
	end);

local pidfile_written;

local function remove_pidfile()
	if pidfile_written then
		os.remove(pidfile_written);
		pidfile_written = nil;
	end
end

local function write_pidfile()
	if pidfile_written then
		remove_pidfile();
	end
	local pidfile = module:get_option("pidfile");
	if pidfile then
		local pf, err = io.open(pidfile, "w+");
		if not pf then
			module:log("error", "Couldn't write pidfile; %s", err);
		else
			pf:write(tostring(pposix.getpid()));
			pf:close();
			pidfile_written = pidfile;
		end
	end
end

local syslog_opened 
function syslog_sink_maker(config)
	if not syslog_opened then
		pposix.syslog_open("prosody");
		syslog_opened = true;
	end
	local syslog, format = pposix.syslog_log, string.format;
	return function (name, level, message, ...)
			if ... then
				syslog(level, format(message, ...));
			else
				syslog(level, message);
			end
		end;
end
require "core.loggingmanager".register_sink_type("syslog", syslog_sink_maker);

if not module:get_option("no_daemonize") then
	local function daemonize_server()
		local ok, ret = pposix.daemonize();
		if not ok then
			module:log("error", "Failed to daemonize: %s", ret);
		elseif ret and ret > 0 then
			os.exit(0);
		else
			module:log("info", "Successfully daemonized to PID %d", pposix.getpid());
			write_pidfile();
		end
	end
	module:add_event_hook("server-starting", daemonize_server);
else
	-- Not going to daemonize, so write the pid of this process
	write_pidfile();
end

module:add_event_hook("server-stopped", remove_pidfile);

-- Set signal handlers
if signal.signal then
	signal.signal("SIGTERM", function ()
		module:log("warn", "Received SIGTERM");
		prosody.unlock_globals();
		prosody.shutdown("Received SIGTERM");
		prosody.lock_globals();
	end);

	signal.signal("SIGHUP", function ()
		module:log("info", "Received SIGHUP");
		prosody.reload_config();
		prosody.reopen_logfiles();
	end);
end<|MERGE_RESOLUTION|>--- conflicted
+++ resolved
@@ -25,8 +25,8 @@
 
 -- Allow switching away from root, some people like strange ports.
 module:add_event_hook("server-started", function ()
-		local uid = config_get("*", "core", "setuid");
-		local gid = config_get("*", "core", "setgid");
+		local uid = module:get_option("setuid");
+		local gid = module:get_option("setgid");
 		if gid then
 			local success, msg = pposix.setgid(gid);
 			if success then
@@ -49,20 +49,13 @@
 
 -- Don't even think about it!
 module:add_event_hook("server-starting", function ()
-<<<<<<< HEAD
-		local suid = config_get("*", "core", "setuid");
+		local suid = module:get_option("setuid");
 		if not suid or suid == 0 or suid == "root" then
-			if pposix.getuid() == 0 and not config_get("*", "core", "run_as_root") then
+			if pposix.getuid() == 0 and not module:get_option("run_as_root") then
 				module:log("error", "Danger, Will Robinson! Prosody doesn't need to be run as root, so don't do it!");
 				module:log("error", "For more information on running Prosody as root, see http://prosody.im/doc/root");
 				prosody.shutdown("Refusing to run as root");
 			end
-=======
-		if pposix.getuid() == 0 and not module:get_option("run_as_root") then
-			module:log("error", "Danger, Will Robinson! Prosody doesn't need to be run as root, so don't do it!");
-			module:log("error", "For more information on running Prosody as root, see http://prosody.im/doc/root");
-			prosody.shutdown("Refusing to run as root");
->>>>>>> dae72952
 		end
 	end);
 
