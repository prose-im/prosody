--- conflicted
+++ resolved
@@ -112,29 +112,12 @@
 	end
 end
 
-<<<<<<< HEAD
-local daemonize = module:get_option("daemonize", prosody.installed);
-=======
-local syslog_opened;
-function syslog_sink_maker(config) -- luacheck: ignore 212/config
-	if not syslog_opened then
-		pposix.syslog_open("prosody", module:get_option_string("syslog_facility"));
-		syslog_opened = true;
-	end
-	local syslog = pposix.syslog_log;
-	return function (name, level, message, ...)
-		syslog(level, name, format(message, ...));
-	end;
-end
-require "core.loggingmanager".register_sink_type("syslog", syslog_sink_maker);
-
 local daemonize = prosody.opts.daemonize;
 
 if daemonize == nil then
 	-- Fall back to config file if not specified on command-line
 	daemonize = module:get_option("daemonize", prosody.installed);
 end
->>>>>>> 4167f630
 
 local function remove_log_sinks()
 	local lm = require "core.loggingmanager";
