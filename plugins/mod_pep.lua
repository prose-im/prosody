local pubsub = require "util.pubsub";
local jid_bare = require "util.jid".bare;
local jid_split = require "util.jid".split;
local jid_join = require "util.jid".join;
local set_new = require "util.set".new;
local st = require "util.stanza";
local calculate_hash = require "util.caps".calculate_hash;
local is_contact_subscribed = require "core.rostermanager".is_contact_subscribed;
local set = require "util.set";
local new_id = require "util.id".medium;
local storagemanager = require "core.storagemanager";
local usermanager = require "core.usermanager";

local xmlns_pubsub = "http://jabber.org/protocol/pubsub";
local xmlns_pubsub_event = "http://jabber.org/protocol/pubsub#event";
local xmlns_pubsub_owner = "http://jabber.org/protocol/pubsub#owner";

local lib_pubsub = module:require "pubsub";

local empty_set = set_new();

-- username -> object passed to module:add_items()
local pep_service_items = {};

-- size of caches with full pubsub service objects
local service_cache_size = module:get_option_number("pep_service_cache_size", 1000);

-- username -> util.pubsub service object
local services = cache.new(service_cache_size, function (username, _)
	local item = pep_service_items[username];
	pep_service_items[username] = nil;
	if item then
		module:remove_item("pep-service", item);
	end
end):table();

-- size of caches with smaller objects
local info_cache_size = module:get_option_number("pep_info_cache_size", 10000);

-- username -> recipient -> set of nodes
local recipients = cache.new(info_cache_size):table();

-- caps hash -> set of nodes
local hash_map = cache.new(info_cache_size):table();

local host = module.host;

local node_config = module:open_store("pep", "map");
local known_nodes = module:open_store("pep");

local max_max_items = module:get_option_number("pep_max_items", 256);

local function tonumber_max_items(n)
	if n == "max" then
		return max_max_items;
	end
	return tonumber(n);
end

for _, field in ipairs(lib_pubsub.node_config_form) do
	if field.var == "pubsub#max_items" then
		field.range_max = max_max_items;
		break;
	end
end

function module.save()
	return {
		recipients = recipients;
	};
end

function module.restore(data)
	recipients = data.recipients;
end

function is_item_stanza(item)
	return st.is_stanza(item) and item.attr.xmlns == xmlns_pubsub and item.name == "item" and #item.tags == 1;
end

function check_node_config(node, actor, new_config) -- luacheck: ignore 212/node 212/actor
	if (tonumber_max_items(new_config["max_items"]) or 1) > max_max_items then
		return false;
	end
	if new_config["access_model"] ~= "presence"
	and new_config["access_model"] ~= "whitelist"
	and new_config["access_model"] ~= "open" then
		return false;
	end
	return true;
end

local function subscription_presence(username, recipient)
	local user_bare = jid_join(username, host);
	local recipient_bare = jid_bare(recipient);
	if (recipient_bare == user_bare) then return true; end
	return is_contact_subscribed(username, host, recipient_bare);
end

local function nodestore(username)
	-- luacheck: ignore 212/self
	local store = {};
	function store:get(node)
		local data, err = node_config:get(username, node)
		if data == true then
			-- COMPAT Previously stored only a boolean representing 'persist_items'
			data = {
				name = node;
				config = {};
				subscribers = {};
				affiliations = {};
			};
		end
		return data, err;
	end
	function store:set(node, data)
		return node_config:set(username, node, data);
	end
	function store:users()
		return pairs(known_nodes:get(username) or {});
	end
	return store;
end

local function simple_itemstore(username)
	local driver = storagemanager.get_driver(module.host, "pep_data");
	return function (config, node)
		local max_items = tonumber_max_items(config["max_items"]);
		module:log("debug", "Creating new persistent item store for user %s, node %q", username, node);
		local archive = driver:open("pep_"..node, "archive");
		return lib_pubsub.archive_itemstore(archive, max_items, username, node, false);
	end
end

local function get_broadcaster(username)
	local user_bare = jid_join(username, host);
	local function simple_broadcast(kind, node, jids, item, _, node_obj)
		if node_obj then
			if node_obj.config["notify_"..kind] == false then
				return;
			end
		end
		if kind == "retract" then
			kind = "items"; -- XEP-0060 signals retraction in an <items> container
		end
		if item then
			item = st.clone(item);
			item.attr.xmlns = nil; -- Clear the pubsub namespace
			if kind == "items" then
				if node_obj and node_obj.config.include_payload == false then
					item:maptags(function () return nil; end);
				end
			end
		end

		local id = new_id();
		local message = st.message({ from = user_bare, type = "headline", id = id })
			:tag("event", { xmlns = xmlns_pubsub_event })
				:tag(kind, { node = node });

		if item then
			message:add_child(item);
		end

		for jid in pairs(jids) do
			module:log("debug", "Sending notification to %s from %s for node %s", jid, user_bare, node);
			message.attr.to = jid;
			module:send(message);
		end
	end
	return simple_broadcast;
end

local function get_subscriber_filter(username)
	return function (jids, node)
		local broadcast_to = {};
		for jid, opts in pairs(jids) do
			broadcast_to[jid] = opts;
		end

		local service_recipients = recipients[username];
		if service_recipients then
			local service = services[username];
			for recipient, nodes in pairs(service_recipients) do
				if nodes:contains(node) and service:may(node, recipient, "subscribe") then
					broadcast_to[recipient] = true;
				end
			end
		end
		return broadcast_to;
	end
end

local nobody_service = pubsub.new({
	service = pubsub.new({
		node_defaults = {
			["max_items"] = 1;
			["persist_items"] = false;
			["access_model"] = "presence";
			["send_last_published_item"] = "on_sub_and_presence";
		};
	});
});

function get_pep_service(username)
	local user_bare = jid_join(username, host);
	local service = services[username];
	if service then
		return service;
	end
<<<<<<< HEAD
	module:log("debug", "Creating pubsub service for user %q", username);
=======
	if not usermanager.user_exists(username, host) then
		return nobody_service;
	end
>>>>>>> e812ce9b
	service = pubsub.new({
		pep_username = username;
		node_defaults = {
			["max_items"] = 1;
			["persist_items"] = true;
			["access_model"] = "presence";
			["send_last_published_item"] = "on_sub_and_presence";
		};

		autocreate_on_publish = true;
		autocreate_on_subscribe = false;

		nodestore = nodestore(username);
		itemstore = simple_itemstore(username);
		broadcaster = get_broadcaster(username);
		subscriber_filter = get_subscriber_filter(username);
		itemcheck = is_item_stanza;
		get_affiliation = function (jid)
			if jid_bare(jid) == user_bare then
				return "owner";
			end
		end;

		access_models = {
			presence = function (jid)
				if subscription_presence(username, jid) then
					return "member";
				end
				return "outcast";
			end;
		};

		jid = user_bare;
		normalize_jid = jid_bare;

		check_node_config = check_node_config;
	});
	services[username] = service;
	local item = { service = service, jid = user_bare }
	pep_service_items[username] = item;
	module:add_item("pep-service", item);
	return service;
end

function handle_pubsub_iq(event)
	local origin, stanza = event.origin, event.stanza;
	local service_name = origin.username;
	if stanza.attr.to ~= nil then
		service_name = jid_split(stanza.attr.to);
	end
	local service = get_pep_service(service_name);

	return lib_pubsub.handle_pubsub_iq(event, service)
end

module:hook("iq/bare/"..xmlns_pubsub..":pubsub", handle_pubsub_iq);
module:hook("iq/bare/"..xmlns_pubsub_owner..":pubsub", handle_pubsub_iq);


local function get_caps_hash_from_presence(stanza, current)
	local t = stanza.attr.type;
	if not t then
		local child = stanza:get_child("c", "http://jabber.org/protocol/caps");
		if child then
			local attr = child.attr;
			if attr.hash then -- new caps
				if attr.hash == 'sha-1' and attr.node and attr.ver then
					return attr.ver, attr.node.."#"..attr.ver;
				end
			else -- legacy caps
				if attr.node and attr.ver then
					return attr.node.."#"..attr.ver.."#"..(attr.ext or ""), attr.node.."#"..attr.ver;
				end
			end
		end
		return; -- no or bad caps
	elseif t == "unavailable" or t == "error" then
		return;
	end
	return current; -- no caps, could mean caps optimization, so return current
end

local function resend_last_item(jid, node, service)
	local ok, config = service:get_node_config(node, true);
	if ok and config.send_last_published_item ~= "on_sub_and_presence" then return end
	local ok, id, item = service:get_last_item(node, jid);
	if not (ok and id) then return; end
	service.config.broadcaster("items", node, { [jid] = true }, item);
end

local function update_subscriptions(recipient, service_name, nodes)
	nodes = nodes or empty_set;

	local service_recipients = recipients[service_name];
	if not service_recipients then
		service_recipients = {};
		recipients[service_name] = service_recipients;
	end

	local current = service_recipients[recipient];
	if not current then
		current = empty_set;
	end

	if (current == empty_set or current:empty()) and (nodes == empty_set or nodes:empty()) then
		return;
	end

	local service = get_pep_service(service_name);

	for node in nodes - current do
		if service:may(node, recipient, "subscribe") then
			resend_last_item(recipient, node, service);
		end
	end

	if nodes == empty_set or nodes:empty() then
		nodes = nil;
	end

	service_recipients[recipient] = nodes;
end

module:hook("presence/bare", function(event)
	-- inbound presence to bare JID received
	local origin, stanza = event.origin, event.stanza;
	local t = stanza.attr.type;
	local is_self = not stanza.attr.to;
	local username = jid_split(stanza.attr.to);
	local user_bare = jid_bare(stanza.attr.to);
	if is_self then
		username = origin.username;
		user_bare = jid_join(username, host);
	end

	if not t then -- available presence
		if is_self or subscription_presence(username, stanza.attr.from) then
			local recipient = stanza.attr.from;
			local current = recipients[username] and recipients[username][recipient];
			local hash, query_node = get_caps_hash_from_presence(stanza, current);
			if current == hash or (current and current == hash_map[hash]) then return; end
			if not hash then
				update_subscriptions(recipient, username);
			else
				recipients[username] = recipients[username] or {};
				if hash_map[hash] then
					update_subscriptions(recipient, username, hash_map[hash]);
				else
					-- COMPAT from ~= stanza.attr.to because OneTeam can't deal with missing from attribute
					origin.send(
						st.stanza("iq", {from=user_bare, to=stanza.attr.from, id="disco", type="get"})
							:tag("query", {xmlns = "http://jabber.org/protocol/disco#info", node = query_node})
					);
				end
			end
		end
	elseif t == "unavailable" then
		update_subscriptions(stanza.attr.from, username);
	elseif not is_self and t == "unsubscribe" then
		local from = jid_bare(stanza.attr.from);
		local subscriptions = recipients[username];
		if subscriptions then
			for subscriber in pairs(subscriptions) do
				if jid_bare(subscriber) == from then
					update_subscriptions(subscriber, username);
				end
			end
		end
	end
end, 10);

module:hook("iq-result/bare/disco", function(event)
	local origin, stanza = event.origin, event.stanza;
	local disco = stanza:get_child("query", "http://jabber.org/protocol/disco#info");
	if not disco then
		return;
	end

	-- Process disco response
	local is_self = stanza.attr.to == nil;
	local user_bare = jid_bare(stanza.attr.to);
	local username = jid_split(stanza.attr.to);
	if is_self then
		username = origin.username;
		user_bare = jid_join(username, host);
	end
	local contact = stanza.attr.from;
	local ver = calculate_hash(disco.tags); -- calculate hash
	local notify = set_new();
	for _, feature in pairs(disco.tags) do
		if feature.name == "feature" and feature.attr.var then
			local nfeature = feature.attr.var:match("^(.*)%+notify$");
			if nfeature then notify:add(nfeature); end
		end
	end
	hash_map[ver] = notify; -- update hash map
	if is_self then
		-- Optimization: Fiddle with other local users
		for jid, item in pairs(origin.roster) do -- for all interested contacts
			if jid then
				local contact_node, contact_host = jid_split(jid);
				if contact_host == host and (item.subscription == "both" or item.subscription == "from") then
					update_subscriptions(user_bare, contact_node, notify);
				end
			end
		end
	end
	update_subscriptions(contact, username, notify);
end);

module:hook("account-disco-info-node", function(event)
	local stanza, origin = event.stanza, event.origin;
	local service_name = origin.username;
	if stanza.attr.to ~= nil then
		service_name = jid_split(stanza.attr.to);
	end
	local service = get_pep_service(service_name);
	return lib_pubsub.handle_disco_info_node(event, service);
end);

module:hook("account-disco-info", function(event)
	local origin, reply = event.origin, event.reply;

	reply:tag('identity', {category='pubsub', type='pep'}):up();

	local username = jid_split(reply.attr.from) or origin.username;
	local service = get_pep_service(username);

	local supported_features = lib_pubsub.get_feature_set(service) + set.new{
		-- Features not covered by the above
		"auto-subscribe",
		"filtered-notifications",
		"last-published",
		"presence-notifications",
		"presence-subscribe",
	};

	reply:tag('feature', {var=xmlns_pubsub}):up();
	for feature in supported_features do
		reply:tag('feature', {var=xmlns_pubsub.."#"..feature}):up();
	end
end);

module:hook("account-disco-items-node", function(event)
	local stanza, origin = event.stanza, event.origin;
	local is_self = stanza.attr.to == nil;
	local username = jid_split(stanza.attr.to);
	if is_self then
		username = origin.username;
	end
	local service = get_pep_service(username);
	return lib_pubsub.handle_disco_items_node(event, service);
end);

module:hook("account-disco-items", function(event)
	local reply, stanza, origin = event.reply, event.stanza, event.origin;

	local is_self = stanza.attr.to == nil;
	local user_bare = jid_bare(stanza.attr.to);
	local username = jid_split(stanza.attr.to);
	if is_self then
		username = origin.username;
		user_bare = jid_join(username, host);
	end
	local service = get_pep_service(username);

	local ok, ret = service:get_nodes(jid_bare(stanza.attr.from));
	if not ok then return; end

	for node, node_obj in pairs(ret) do
		reply:tag("item", { jid = user_bare, node = node, name = node_obj.config.title }):up();
	end
end);

module:hook_global("user-deleted", function(event)
	if event.host ~= host then return end
	local username = event.username;
	local service = services[username];
	if not service then return end
	for node in pairs(service.nodes) do service:delete(node, true); end

	local item = pep_service_items[username];
	pep_service_items[username] = nil;
	if item then module:remove_item("pep-service", item); end

	recipients[username] = nil;
end);
<|MERGE_RESOLUTION|>--- conflicted
+++ resolved
@@ -6,6 +6,7 @@
 local st = require "util.stanza";
 local calculate_hash = require "util.caps".calculate_hash;
 local is_contact_subscribed = require "core.rostermanager".is_contact_subscribed;
+local cache = require "util.cache";
 local set = require "util.set";
 local new_id = require "util.id".medium;
 local storagemanager = require "core.storagemanager";
@@ -208,13 +209,10 @@
 	if service then
 		return service;
 	end
-<<<<<<< HEAD
-	module:log("debug", "Creating pubsub service for user %q", username);
-=======
 	if not usermanager.user_exists(username, host) then
 		return nobody_service;
 	end
->>>>>>> e812ce9b
+	module:log("debug", "Creating pubsub service for user %q", username);
 	service = pubsub.new({
 		pep_username = username;
 		node_defaults = {
