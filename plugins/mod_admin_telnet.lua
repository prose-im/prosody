-- Prosody IM
-- Copyright (C) 2008-2010 Matthew Wild
-- Copyright (C) 2008-2010 Waqas Hussain
--
-- This project is MIT/X11 licensed. Please see the
-- COPYING file in the source package for more information.
--
-- luacheck: ignore 212/self

module:set_global();

local hostmanager = require "core.hostmanager";
local modulemanager = require "core.modulemanager";
local s2smanager = require "core.s2smanager";
local portmanager = require "core.portmanager";
local helpers = require "util.helpers";
local server = require "net.server";

local _G = _G;

local prosody = _G.prosody;

local console_listener = { default_port = 5582; default_mode = "*a"; interface = "127.0.0.1" };

local unpack = table.unpack or unpack; -- luacheck: ignore 113
local iterators = require "util.iterators";
local keys, values = iterators.keys, iterators.values;
local jid_bare, jid_split, jid_join = import("util.jid", "bare", "prepped_split", "join");
local set, array = require "util.set", require "util.array";
local cert_verify_identity = require "util.x509".verify_identity;
local envload = require "util.envload".envload;
local envloadfile = require "util.envload".envloadfile;
local has_pposix, pposix = pcall(require, "util.pposix");
local async = require "util.async";
local serialize = require "util.serialization".new({ fatal = false, unquoted = true});
local time = require "util.time";

local commands = module:shared("commands")
local def_env = module:shared("env");
local default_env_mt = { __index = def_env };

local function redirect_output(target, session)
	local env = setmetatable({ print = session.print }, { __index = function (_, k) return rawget(target, k); end });
	env.dofile = function(name)
		local f, err = envloadfile(name, env);
		if not f then return f, err; end
		return f();
	end;
	return env;
end

console = {};

local runner_callbacks = {};

function runner_callbacks:ready()
	self.data.conn:resume();
end

function runner_callbacks:waiting()
	self.data.conn:pause();
end

function runner_callbacks:error(err)
	module:log("error", "Traceback[telnet]: %s", err);

	self.data.print("Fatal error while running command, it did not complete");
	self.data.print("Error: "..tostring(err));
end


function console:new_session(conn)
	local w = function(s) conn:write(s:gsub("\n", "\r\n")); end;
	local session = { conn = conn;
			send = function (t) w(tostring(t)); end;
			print = function (...)
				local t = {};
				for i=1,select("#", ...) do
					t[i] = tostring(select(i, ...));
				end
				w("| "..table.concat(t, "\t").."\n");
			end;
			disconnect = function () conn:close(); end;
			};
	session.env = setmetatable({}, default_env_mt);

	session.thread = async.runner(function (line)
		console:process_line(session, line);
		session.send(string.char(0));
	end, runner_callbacks, session);

	-- Load up environment with helper objects
	for name, t in pairs(def_env) do
		if type(t) == "table" then
			session.env[name] = setmetatable({ session = session }, { __index = t });
		end
	end

	return session;
end

function console:process_line(session, line)
	local useglobalenv;

	if line:match("^>") then
		line = line:gsub("^>", "");
		useglobalenv = true;
	elseif line == "\004" then
		commands["bye"](session, line);
		return;
	else
		local command = line:match("^%w+") or line:match("%p");
		if commands[command] then
			commands[command](session, line);
			return;
		end
	end

	session.env._ = line;

	if not useglobalenv and commands[line:lower()] then
		commands[line:lower()](session, line);
		return;
	end

	local chunkname = "=console";
	local env = (useglobalenv and redirect_output(_G, session)) or session.env or nil
	-- luacheck: ignore 311/err
	local chunk, err = envload("return "..line, chunkname, env);
	if not chunk then
		chunk, err = envload(line, chunkname, env);
		if not chunk then
			err = err:gsub("^%[string .-%]:%d+: ", "");
			err = err:gsub("^:%d+: ", "");
			err = err:gsub("'<eof>'", "the end of the line");
			session.print("Sorry, I couldn't understand that... "..err);
			return;
		end
	end

	local taskok, message = chunk();

	if not message then
		session.print("Result: "..tostring(taskok));
		return;
	elseif (not taskok) and message then
		session.print("Command completed with a problem");
		session.print("Message: "..tostring(message));
		return;
	end

	session.print("OK: "..tostring(message));
end

local sessions = {};

function console_listener.onconnect(conn)
	-- Handle new connection
	local session = console:new_session(conn);
	sessions[conn] = session;
	printbanner(session);
	session.send(string.char(0));
end

function console_listener.onincoming(conn, data)
	local session = sessions[conn];

	local partial = session.partial_data;
	if partial then
		data = partial..data;
	end

	for line in data:gmatch("[^\n]*[\n\004]") do
		if session.closed then return end
		session.thread:run(line);
	end
	session.partial_data = data:match("[^\n]+$");
end

function console_listener.onreadtimeout(conn)
	local session = sessions[conn];
	if session then
		session.send("\0");
		return true;
	end
end

function console_listener.ondisconnect(conn, err) -- luacheck: ignore 212/err
	local session = sessions[conn];
	if session then
		session.disconnect();
		sessions[conn] = nil;
	end
end

function console_listener.ondetach(conn)
	sessions[conn] = nil;
end

-- Console commands --
-- These are simple commands, not valid standalone in Lua

function commands.bye(session)
	session.print("See you! :)");
	session.closed = true;
	session.disconnect();
end
commands.quit, commands.exit = commands.bye, commands.bye;

commands["!"] = function (session, data)
	if data:match("^!!") and session.env._ then
		session.print("!> "..session.env._);
		return console_listener.onincoming(session.conn, session.env._);
	end
	local old, new = data:match("^!(.-[^\\])!(.-)!$");
	if old and new then
		local ok, res = pcall(string.gsub, session.env._, old, new);
		if not ok then
			session.print(res)
			return;
		end
		session.print("!> "..res);
		return console_listener.onincoming(session.conn, res);
	end
	session.print("Sorry, not sure what you want");
end


function commands.help(session, data)
	local print = session.print;
	local section = data:match("^help (%w+)");
	if not section then
		print [[Commands are divided into multiple sections. For help on a particular section, ]]
		print [[type: help SECTION (for example, 'help c2s'). Sections are: ]]
		print [[]]
		print [[c2s - Commands to manage local client-to-server sessions]]
		print [[s2s - Commands to manage sessions between this server and others]]
		print [[module - Commands to load/reload/unload modules/plugins]]
		print [[host - Commands to activate, deactivate and list virtual hosts]]
		print [[user - Commands to create and delete users, and change their passwords]]
		print [[server - Uptime, version, shutting down, etc.]]
		print [[port - Commands to manage ports the server is listening on]]
		print [[dns - Commands to manage and inspect the internal DNS resolver]]
		print [[xmpp - Commands for sending XMPP stanzas]]
		print [[config - Reloading the configuration, etc.]]
		print [[console - Help regarding the console itself]]
	elseif section == "c2s" then
		print [[c2s:show(jid) - Show all client sessions with the specified JID (or all if no JID given)]]
		print [[c2s:show_insecure() - Show all unencrypted client connections]]
		print [[c2s:show_secure() - Show all encrypted client connections]]
		print [[c2s:show_tls() - Show TLS cipher info for encrypted sessions]]
		print [[c2s:count() - Count sessions without listing them]]
		print [[c2s:close(jid) - Close all sessions for the specified JID]]
		print [[c2s:closeall() - Close all active c2s connections ]]
	elseif section == "s2s" then
		print [[s2s:show(domain) - Show all s2s connections for the given domain (or all if no domain given)]]
		print [[s2s:show_tls(domain) - Show TLS cipher info for encrypted sessions]]
		print [[s2s:close(from, to) - Close a connection from one domain to another]]
		print [[s2s:closeall(host) - Close all the incoming/outgoing s2s sessions to specified host]]
	elseif section == "module" then
		print [[module:load(module, host) - Load the specified module on the specified host (or all hosts if none given)]]
		print [[module:reload(module, host) - The same, but unloads and loads the module (saving state if the module supports it)]]
		print [[module:unload(module, host) - The same, but just unloads the module from memory]]
		print [[module:list(host) - List the modules loaded on the specified host]]
	elseif section == "host" then
		print [[host:activate(hostname) - Activates the specified host]]
		print [[host:deactivate(hostname) - Disconnects all clients on this host and deactivates]]
		print [[host:list() - List the currently-activated hosts]]
	elseif section == "user" then
		print [[user:create(jid, password) - Create the specified user account]]
		print [[user:password(jid, password) - Set the password for the specified user account]]
		print [[user:delete(jid) - Permanently remove the specified user account]]
		print [[user:list(hostname, pattern) - List users on the specified host, optionally filtering with a pattern]]
	elseif section == "server" then
		print [[server:version() - Show the server's version number]]
		print [[server:uptime() - Show how long the server has been running]]
		print [[server:memory() - Show details about the server's memory usage]]
		print [[server:shutdown(reason) - Shut down the server, with an optional reason to be broadcast to all connections]]
	elseif section == "port" then
		print [[port:list() - Lists all network ports prosody currently listens on]]
		print [[port:close(port, interface) - Close a port]]
	elseif section == "dns" then
		print [[dns:lookup(name, type, class) - Do a DNS lookup]]
		print [[dns:addnameserver(nameserver) - Add a nameserver to the list]]
		print [[dns:setnameserver(nameserver) - Replace the list of name servers with the supplied one]]
		print [[dns:purge() - Clear the DNS cache]]
		print [[dns:cache() - Show cached records]]
	elseif section == "xmpp" then
		print [[xmpp:ping(localhost, remotehost) -- Sends a ping to a remote XMPP server and reports the response]]
	elseif section == "config" then
		print [[config:reload() - Reload the server configuration. Modules may need to be reloaded for changes to take effect.]]
		print [[config:get([host,] option) - Show the value of a config option.]]
	elseif section == "console" then
		print [[Hey! Welcome to Prosody's admin console.]]
		print [[First thing, if you're ever wondering how to get out, simply type 'quit'.]]
		print [[Secondly, note that we don't support the full telnet protocol yet (it's coming)]]
		print [[so you may have trouble using the arrow keys, etc. depending on your system.]]
		print [[]]
		print [[For now we offer a couple of handy shortcuts:]]
		print [[!! - Repeat the last command]]
		print [[!old!new! - repeat the last command, but with 'old' replaced by 'new']]
		print [[]]
		print [[For those well-versed in Prosody's internals, or taking instruction from those who are,]]
		print [[you can prefix a command with > to escape the console sandbox, and access everything in]]
		print [[the running server. Great fun, but be careful not to break anything :)]]
	end
	print [[]]
end

-- Session environment --
-- Anything in def_env will be accessible within the session as a global variable

--luacheck: ignore 212/self

def_env.server = {};

function def_env.server:insane_reload()
	prosody.unlock_globals();
	dofile "prosody"
	prosody = _G.prosody;
	return true, "Server reloaded";
end

function def_env.server:version()
	return true, tostring(prosody.version or "unknown");
end

function def_env.server:uptime()
	local t = os.time()-prosody.start_time;
	local seconds = t%60;
	t = (t - seconds)/60;
	local minutes = t%60;
	t = (t - minutes)/60;
	local hours = t%24;
	t = (t - hours)/24;
	local days = t;
	return true, string.format("This server has been running for %d day%s, %d hour%s and %d minute%s (since %s)",
		days, (days ~= 1 and "s") or "", hours, (hours ~= 1 and "s") or "",
		minutes, (minutes ~= 1 and "s") or "", os.date("%c", prosody.start_time));
end

function def_env.server:shutdown(reason)
	prosody.shutdown(reason);
	return true, "Shutdown initiated";
end

local function human(kb)
	local unit = "K";
	if kb > 1024 then
		kb, unit = kb/1024, "M";
	end
	return ("%0.2f%sB"):format(kb, unit);
end

function def_env.server:memory()
	if not has_pposix or not pposix.meminfo then
		return true, "Lua is using "..human(collectgarbage("count"));
	end
	local mem, lua_mem = pposix.meminfo(), collectgarbage("count");
	local print = self.session.print;
	print("Process: "..human((mem.allocated+mem.allocated_mmap)/1024));
	print("   Used: "..human(mem.used/1024).." ("..human(lua_mem).." by Lua)");
	print("   Free: "..human(mem.unused/1024).." ("..human(mem.returnable/1024).." returnable)");
	return true, "OK";
end

def_env.module = {};

local function get_hosts_set(hosts)
	if type(hosts) == "table" then
		if hosts[1] then
			return set.new(hosts);
		elseif hosts._items then
			return hosts;
		end
	elseif type(hosts) == "string" then
		return set.new { hosts };
	elseif hosts == nil then
		return set.new(array.collect(keys(prosody.hosts)));
	end
end

-- Hosts with a module or all virtualhosts if no module given
-- matching modules_enabled in the global section
local function get_hosts_with_module(hosts, module)
	local hosts_set = get_hosts_set(hosts)
	/ function (host)
			if module then
				-- Module given, filter in hosts with this module loaded
				if modulemanager.is_loaded(host, module) then
					return host;
				else
					return nil;
				end
			end
			if not hosts then
				-- No hosts given, filter in VirtualHosts
				if prosody.hosts[host].type == "local" then
					return host;
				else
					return nil
				end
			end;
			-- No module given, but hosts are, don't filter at all
			return host;
		end;
	if module and modulemanager.get_module("*", module) then
		hosts_set:add("*");
	end
	return hosts_set;
end

function def_env.module:load(name, hosts, config)
	hosts = get_hosts_with_module(hosts);

	-- Load the module for each host
	local ok, err, count, mod = true, nil, 0;
	for host in hosts do
		if (not modulemanager.is_loaded(host, name)) then
			mod, err = modulemanager.load(host, name, config);
			if not mod then
				ok = false;
				if err == "global-module-already-loaded" then
					if count > 0 then
						ok, err, count = true, nil, 1;
					end
					break;
				end
				self.session.print(err or "Unknown error loading module");
			else
				count = count + 1;
				self.session.print("Loaded for "..mod.module.host);
			end
		end
	end

	return ok, (ok and "Module loaded onto "..count.." host"..(count ~= 1 and "s" or "")) or ("Last error: "..tostring(err));
end

function def_env.module:unload(name, hosts)
	hosts = get_hosts_with_module(hosts, name);

	-- Unload the module for each host
	local ok, err, count = true, nil, 0;
	for host in hosts do
		if modulemanager.is_loaded(host, name) then
			ok, err = modulemanager.unload(host, name);
			if not ok then
				ok = false;
				self.session.print(err or "Unknown error unloading module");
			else
				count = count + 1;
				self.session.print("Unloaded from "..host);
			end
		end
	end
	return ok, (ok and "Module unloaded from "..count.." host"..(count ~= 1 and "s" or "")) or ("Last error: "..tostring(err));
end

local function _sort_hosts(a, b)
	if a == "*" then return true
	elseif b == "*" then return false
	else return a:gsub("[^.]+", string.reverse):reverse() < b:gsub("[^.]+", string.reverse):reverse(); end
end

function def_env.module:reload(name, hosts)
	hosts = array.collect(get_hosts_with_module(hosts, name)):sort(_sort_hosts)

	-- Reload the module for each host
	local ok, err, count = true, nil, 0;
	for _, host in ipairs(hosts) do
		if modulemanager.is_loaded(host, name) then
			ok, err = modulemanager.reload(host, name);
			if not ok then
				ok = false;
				self.session.print(err or "Unknown error reloading module");
			else
				count = count + 1;
				if ok == nil then
					ok = true;
				end
				self.session.print("Reloaded on "..host);
			end
		end
	end
	return ok, (ok and "Module reloaded on "..count.." host"..(count ~= 1 and "s" or "")) or ("Last error: "..tostring(err));
end

function def_env.module:list(hosts)
	hosts = array.collect(set.new({ not hosts and "*" or nil }) + get_hosts_set(hosts)):sort(_sort_hosts);

	local print = self.session.print;
	for _, host in ipairs(hosts) do
		print((host == "*" and "Global" or host)..":");
		local modules = array.collect(keys(modulemanager.get_modules(host) or {})):sort();
		if #modules == 0 then
			if prosody.hosts[host] then
				print("    No modules loaded");
			else
				print("    Host not found");
			end
		else
			for _, name in ipairs(modules) do
				local status, status_text = modulemanager.get_module(host, name).module:get_status();
				local status_summary = "";
				if status == "warn" or status == "error" then
					status_summary = (" (%s: %s)"):format(status, status_text);
				end
				print(("    %s%s"):format(name, status_summary));
			end
		end
	end
end

def_env.config = {};
function def_env.config:load(filename, format)
	local config_load = require "core.configmanager".load;
	local ok, err = config_load(filename, format);
	if not ok then
		return false, err or "Unknown error loading config";
	end
	return true, "Config loaded";
end

function def_env.config:get(host, key)
	if key == nil then
		host, key = "*", host;
	end
	local config_get = require "core.configmanager".get
	return true, serialize(config_get(host, key));
end

function def_env.config:reload()
	local ok, err = prosody.reload_config();
	return ok, (ok and "Config reloaded (you may need to reload modules to take effect)") or tostring(err);
end

local function common_info(session, line)
	if session.id then
		line[#line+1] = "["..session.id.."]"
	else
		line[#line+1] = "["..session.type..(tostring(session):match("%x*$")).."]"
	end
end

local function session_flags(session, line)
	line = line or {};
	common_info(session, line);
	if session.type == "c2s" then
		local status, priority = "unavailable", tostring(session.priority or "-");
		if session.presence then
			status = session.presence:get_child_text("show") or "available";
		end
		line[#line+1] = status.."("..priority..")";
	end
	if session.cert_identity_status == "valid" then
		line[#line+1] = "(authenticated)";
	end
	if session.dialback_key then
		line[#line+1] = "(dialback)";
	end
	if session.external_auth then
		line[#line+1] = "(SASL)";
	end
	if session.secure then
		line[#line+1] = "(encrypted)";
	end
	if session.compressed then
		line[#line+1] = "(compressed)";
	end
	if session.smacks then
		line[#line+1] = "(sm)";
	end
	if session.ip and session.ip:match(":") then
		line[#line+1] = "(IPv6)";
	end
	if session.remote then
		line[#line+1] = "(remote)";
	end
	if session.incoming and session.outgoing then
		line[#line+1] = "(bidi)";
	elseif session.is_bidi or session.bidi_session then
		line[#line+1] = "(bidi)";
	end
	if session.bosh_version then
		line[#line+1] = "(bosh)";
	end
	if session.websocket_request then
		line[#line+1] = "(websocket)";
	end
	return table.concat(line, " ");
end

local function tls_info(session, line)
	line = line or {};
	common_info(session, line);
	if session.secure then
		local sock = session.conn and session.conn.socket and session.conn:socket();
<<<<<<< HEAD
		if sock and sock.info then
			local info = sock:info();
			line[#line+1] = ("(%s with %s)"):format(info.protocol, info.cipher);
			if sock.getsniname then
				local name = sock:getsniname();
				if name then
					line[#line+1] = ("(SNI:%q)"):format(name);
				end
			end
			if sock.getalpn then
				local proto = sock:getalpn();
				if proto then
					line[#line+1] = ("(ALPN:%q)"):format(proto);
				end
			end
		else
			line[#line+1] = "(cipher info unavailable)";
=======
		if sock then
			local info = sock.info and sock:info();
			if info then
				line[#line+1] = ("(%s with %s)"):format(info.protocol, info.cipher);
			else
				-- TLS session might not be ready yet
				line[#line+1] = "(cipher info unavailable)";
			end
>>>>>>> 65a654d7
		end
	else
		line[#line+1] = "(insecure)";
	end
	return table.concat(line, " ");
end

def_env.c2s = {};

local function get_jid(session)
	if session.username then
		return session.full_jid or jid_join(session.username, session.host, session.resource);
	end

	local conn = session.conn;
	local ip = session.ip or "?";
	local clientport = conn and conn:clientport() or "?";
	local serverip = conn and conn.server and conn:server():ip() or "?";
	local serverport = conn and conn:serverport() or "?"
	return jid_join("["..ip.."]:"..clientport, session.host or "["..serverip.."]:"..serverport);
end

local function get_c2s()
	local c2s = array.collect(values(prosody.full_sessions));
	c2s:append(array.collect(values(module:shared"/*/c2s/sessions")));
	c2s:append(array.collect(values(module:shared"/*/bosh/sessions")));
	c2s:unique();
	return c2s;
end

local function show_c2s(callback)
	get_c2s():sort(function(a, b)
		if a.host == b.host then
			if a.username == b.username then
				return (a.resource or "") > (b.resource or "");
			end
			return (a.username or "") > (b.username or "");
		end
		return _sort_hosts(a.host or "", b.host or "");
	end):map(function (session)
		callback(get_jid(session), session)
	end);
end

function def_env.c2s:count()
	local c2s = get_c2s();
	return true, "Total: "..  #c2s .." clients";
end

function def_env.c2s:show(match_jid, annotate)
	local print, count = self.session.print, 0;
	annotate = annotate or session_flags;
	local curr_host = false;
	show_c2s(function (jid, session)
		if curr_host ~= session.host then
			curr_host = session.host;
			print(curr_host or "(not connected to any host yet)");
		end
		if (not match_jid) or jid:match(match_jid) then
			count = count + 1;
			print(annotate(session, { "  ", jid }));
		end
	end);
	return true, "Total: "..count.." clients";
end

function def_env.c2s:show_insecure(match_jid)
	local print, count = self.session.print, 0;
	show_c2s(function (jid, session)
		if ((not match_jid) or jid:match(match_jid)) and not session.secure then
			count = count + 1;
			print(jid);
		end
	end);
	return true, "Total: "..count.." insecure client connections";
end

function def_env.c2s:show_secure(match_jid)
	local print, count = self.session.print, 0;
	show_c2s(function (jid, session)
		if ((not match_jid) or jid:match(match_jid)) and session.secure then
			count = count + 1;
			print(jid);
		end
	end);
	return true, "Total: "..count.." secure client connections";
end

function def_env.c2s:show_tls(match_jid)
	return self:show(match_jid, tls_info);
end

local function build_reason(text, condition)
	if text or condition then
		return {
			text = text,
			condition = condition or "undefined-condition",
		};
	end
end

function def_env.c2s:close(match_jid, text, condition)
	local count = 0;
	show_c2s(function (jid, session)
		if jid == match_jid or jid_bare(jid) == match_jid then
			count = count + 1;
			session:close(build_reason(text, condition));
		end
	end);
	return true, "Total: "..count.." sessions closed";
end

function def_env.c2s:closeall(text, condition)
	local count = 0;
	--luacheck: ignore 212/jid
	show_c2s(function (jid, session)
		count = count + 1;
		session:close(build_reason(text, condition));
	end);
	return true, "Total: "..count.." sessions closed";
end


def_env.s2s = {};
function def_env.s2s:show(match_jid, annotate)
	local print = self.session.print;
	annotate = annotate or session_flags;

	local count_in, count_out = 0,0;
	local s2s_list = { };

	local s2s_sessions = module:shared"/*/s2s/sessions";
	for _, session in pairs(s2s_sessions) do
		local remotehost, localhost, direction;
		if session.direction == "outgoing" then
			direction = "->";
			count_out = count_out + 1;
			remotehost, localhost = session.to_host or "?", session.from_host or "?";
		else
			direction = "<-";
			count_in = count_in + 1;
			remotehost, localhost = session.from_host or "?", session.to_host or "?";
		end
		local sess_lines = { l = localhost, r = remotehost,
			annotate(session, { "", direction, remotehost or "?" })};

		if (not match_jid) or remotehost:match(match_jid) or localhost:match(match_jid) then
			table.insert(s2s_list, sess_lines);
			-- luacheck: ignore 421/print
			local print = function (s) table.insert(sess_lines, "        "..s); end
			if session.sendq then
				print("There are "..#session.sendq.." queued outgoing stanzas for this connection");
			end
			if session.type == "s2sout_unauthed" then
				if session.connecting then
					print("Connection not yet established");
					if not session.srv_hosts then
						if not session.conn then
							print("We do not yet have a DNS answer for this host's SRV records");
						else
							print("This host has no SRV records, using A record instead");
						end
					elseif session.srv_choice then
						print("We are on SRV record "..session.srv_choice.." of "..#session.srv_hosts);
						local srv_choice = session.srv_hosts[session.srv_choice];
						print("Using "..(srv_choice.target or ".")..":"..(srv_choice.port or 5269));
					end
				elseif session.notopen then
					print("The <stream> has not yet been opened");
				elseif not session.dialback_key then
					print("Dialback has not been initiated yet");
				elseif session.dialback_key then
					print("Dialback has been requested, but no result received");
				end
			end
			if session.type == "s2sin_unauthed" then
				print("Connection not yet authenticated");
			elseif session.type == "s2sin" then
				for name in pairs(session.hosts) do
					if name ~= session.from_host then
						print("also hosts "..tostring(name));
					end
				end
			end
		end
	end

	-- Sort by local host, then remote host
	table.sort(s2s_list, function(a,b)
		if a.l == b.l then return _sort_hosts(a.r, b.r); end
		return _sort_hosts(a.l, b.l);
	end);
	local lasthost;
	for _, sess_lines in ipairs(s2s_list) do
		if sess_lines.l ~= lasthost then print(sess_lines.l); lasthost=sess_lines.l end
		for _, line in ipairs(sess_lines) do print(line); end
	end
	return true, "Total: "..count_out.." outgoing, "..count_in.." incoming connections";
end

function def_env.s2s:show_tls(match_jid)
	return self:show(match_jid, tls_info);
end

local function print_subject(print, subject)
	for _, entry in ipairs(subject) do
		print(
			("    %s: %q"):format(
				entry.name or entry.oid,
				entry.value:gsub("[\r\n%z%c]", " ")
			)
		);
	end
end

-- As much as it pains me to use the 0-based depths that OpenSSL does,
-- I think there's going to be more confusion among operators if we
-- break from that.
local function print_errors(print, errors)
	for depth, t in pairs(errors) do
		print(
			("    %d: %s"):format(
				depth-1,
				table.concat(t, "\n|        ")
			)
		);
	end
end

function def_env.s2s:showcert(domain)
	local print = self.session.print;
	local s2s_sessions = module:shared"/*/s2s/sessions";
	local domain_sessions = set.new(array.collect(values(s2s_sessions)))
		/function(session) return (session.to_host == domain or session.from_host == domain) and session or nil; end;
	local cert_set = {};
	for session in domain_sessions do
		local conn = session.conn;
		conn = conn and conn:socket();
		if not conn.getpeerchain then
			if conn.dohandshake then
				error("This version of LuaSec does not support certificate viewing");
			end
		else
			local cert = conn:getpeercertificate();
			if cert then
				local certs = conn:getpeerchain();
				local digest = cert:digest("sha1");
				if not cert_set[digest] then
					local chain_valid, chain_errors = conn:getpeerverification();
					cert_set[digest] = {
						{
						  from = session.from_host,
						  to = session.to_host,
						  direction = session.direction
						};
						chain_valid = chain_valid;
						chain_errors = chain_errors;
						certs = certs;
					};
				else
					table.insert(cert_set[digest], {
						from = session.from_host,
						to = session.to_host,
						direction = session.direction
					});
				end
			end
		end
	end
	local domain_certs = array.collect(values(cert_set));
	-- Phew. We now have a array of unique certificates presented by domain.
	local n_certs = #domain_certs;

	if n_certs == 0 then
		return "No certificates found for "..domain;
	end

	local function _capitalize_and_colon(byte)
		return string.upper(byte)..":";
	end
	local function pretty_fingerprint(hash)
		return hash:gsub("..", _capitalize_and_colon):sub(1, -2);
	end

	for cert_info in values(domain_certs) do
		local certs = cert_info.certs;
		local cert = certs[1];
		print("---")
		print("Fingerprint (SHA1): "..pretty_fingerprint(cert:digest("sha1")));
		print("");
		local n_streams = #cert_info;
		print("Currently used on "..n_streams.." stream"..(n_streams==1 and "" or "s")..":");
		for _, stream in ipairs(cert_info) do
			if stream.direction == "incoming" then
				print("    "..stream.to.." <- "..stream.from);
			else
				print("    "..stream.from.." -> "..stream.to);
			end
		end
		print("");
		local chain_valid, errors = cert_info.chain_valid, cert_info.chain_errors;
		local valid_identity = cert_verify_identity(domain, "xmpp-server", cert);
		if chain_valid then
			print("Trusted certificate: Yes");
		else
			print("Trusted certificate: No");
			print_errors(print, errors);
		end
		print("");
		print("Issuer: ");
		print_subject(print, cert:issuer());
		print("");
		print("Valid for "..domain..": "..(valid_identity and "Yes" or "No"));
		print("Subject:");
		print_subject(print, cert:subject());
	end
	print("---");
	return ("Showing "..n_certs.." certificate"
		..(n_certs==1 and "" or "s")
		.." presented by "..domain..".");
end

function def_env.s2s:close(from, to, text, condition)
	local print, count = self.session.print, 0;
	local s2s_sessions = module:shared"/*/s2s/sessions";

	local match_id;
	if from and not to then
		match_id, from = from, nil;
	elseif not to then
		return false, "Syntax: s2s:close('from', 'to') - Closes all s2s sessions from 'from' to 'to'";
	elseif from == to then
		return false, "Both from and to are the same... you can't do that :)";
	end

	for _, session in pairs(s2s_sessions) do
		local id = session.id or (session.type..tostring(session):match("[a-f0-9]+$"));
		if (match_id and match_id == id)
		or (session.from_host == from and session.to_host == to) then
			print(("Closing connection from %s to %s [%s]"):format(session.from_host, session.to_host, id));
			(session.close or s2smanager.destroy_session)(session, build_reason(text, condition));
			count = count + 1 ;
		end
	end
	return true, "Closed "..count.." s2s session"..((count == 1 and "") or "s");
end

function def_env.s2s:closeall(host, text, condition)
	local count = 0;
	local s2s_sessions = module:shared"/*/s2s/sessions";
	for _,session in pairs(s2s_sessions) do
		if not host or session.from_host == host or session.to_host == host then
			session:close(build_reason(text, condition));
			count = count + 1;
		end
	end
	if count == 0 then return false, "No sessions to close.";
	else return true, "Closed "..count.." s2s session"..((count == 1 and "") or "s"); end
end

def_env.host = {}; def_env.hosts = def_env.host;

function def_env.host:activate(hostname, config)
	return hostmanager.activate(hostname, config);
end
function def_env.host:deactivate(hostname, reason)
	return hostmanager.deactivate(hostname, reason);
end

function def_env.host:list()
	local print = self.session.print;
	local i = 0;
	local type;
	for host, host_session in iterators.sorted_pairs(prosody.hosts, _sort_hosts) do
		i = i + 1;
		type = host_session.type;
		if type == "local" then
			print(host);
		else
			type = module:context(host):get_option_string("component_module", type);
			if type ~= "component" then
				type = type .. " component";
			end
			print(("%s (%s)"):format(host, type));
		end
	end
	return true, i.." hosts";
end

def_env.port = {};

function def_env.port:list()
	local print = self.session.print;
	local services = portmanager.get_active_services().data;
	local n_services, n_ports = 0, 0;
	for service, interfaces in iterators.sorted_pairs(services) do
		n_services = n_services + 1;
		local ports_list = {};
		for interface, ports in pairs(interfaces) do
			for port in pairs(ports) do
				table.insert(ports_list, "["..interface.."]:"..port);
			end
		end
		n_ports = n_ports + #ports_list;
		print(service..": "..table.concat(ports_list, ", "));
	end
	return true, n_services.." services listening on "..n_ports.." ports";
end

function def_env.port:close(close_port, close_interface)
	close_port = assert(tonumber(close_port), "Invalid port number");
	local n_closed = 0;
	local services = portmanager.get_active_services().data;
	for service, interfaces in pairs(services) do -- luacheck: ignore 213
		for interface, ports in pairs(interfaces) do
			if not close_interface or close_interface == interface then
				if ports[close_port] then
					self.session.print("Closing ["..interface.."]:"..close_port.."...");
					local ok, err = portmanager.close(interface, close_port)
					if not ok then
						self.session.print("Failed to close "..interface.." "..close_port..": "..err);
					else
						n_closed = n_closed + 1;
					end
				end
			end
		end
	end
	return true, "Closed "..n_closed.." ports";
end

def_env.muc = {};

local console_room_mt = {
	__index = function (self, k) return self.room[k]; end;
	__tostring = function (self)
		return "MUC room <"..self.room.jid..">";
	end;
};

local function check_muc(jid)
	local room_name, host = jid_split(jid);
	if not prosody.hosts[host] then
		return nil, "No such host: "..host;
	elseif not prosody.hosts[host].modules.muc then
		return nil, "Host '"..host.."' is not a MUC service";
	end
	return room_name, host;
end

function def_env.muc:create(room_jid, config)
	local room_name, host = check_muc(room_jid);
	if not room_name then
		return room_name, host;
	end
	if not room_name then return nil, host end
	if config ~= nil and type(config) ~= "table" then return nil, "Config must be a table"; end
	if prosody.hosts[host].modules.muc.get_room_from_jid(room_jid) then return nil, "Room exists already" end
	return prosody.hosts[host].modules.muc.create_room(room_jid, config);
end

function def_env.muc:room(room_jid)
	local room_name, host = check_muc(room_jid);
	if not room_name then
		return room_name, host;
	end
	local room_obj = prosody.hosts[host].modules.muc.get_room_from_jid(room_jid);
	if not room_obj then
		return nil, "No such room: "..room_jid;
	end
	return setmetatable({ room = room_obj }, console_room_mt);
end

function def_env.muc:list(host)
	local host_session = prosody.hosts[host];
	if not host_session or not host_session.modules.muc then
		return nil, "Please supply the address of a local MUC component";
	end
	local print = self.session.print;
	local c = 0;
	for room in host_session.modules.muc.each_room() do
		print(room.jid);
		c = c + 1;
	end
	return true, c.." rooms";
end

local um = require"core.usermanager";

def_env.user = {};
function def_env.user:create(jid, password)
	local username, host = jid_split(jid);
	if not prosody.hosts[host] then
		return nil, "No such host: "..host;
	elseif um.user_exists(username, host) then
		return nil, "User exists";
	end
	local ok, err = um.create_user(username, password, host);
	if ok then
		return true, "User created";
	else
		return nil, "Could not create user: "..err;
	end
end

function def_env.user:delete(jid)
	local username, host = jid_split(jid);
	if not prosody.hosts[host] then
		return nil, "No such host: "..host;
	elseif not um.user_exists(username, host) then
		return nil, "No such user";
	end
	local ok, err = um.delete_user(username, host);
	if ok then
		return true, "User deleted";
	else
		return nil, "Could not delete user: "..err;
	end
end

function def_env.user:password(jid, password)
	local username, host = jid_split(jid);
	if not prosody.hosts[host] then
		return nil, "No such host: "..host;
	elseif not um.user_exists(username, host) then
		return nil, "No such user";
	end
	local ok, err = um.set_password(username, password, host, nil);
	if ok then
		return true, "User password changed";
	else
		return nil, "Could not change password for user: "..err;
	end
end

function def_env.user:list(host, pat)
	if not host then
		return nil, "No host given";
	elseif not prosody.hosts[host] then
		return nil, "No such host";
	end
	local print = self.session.print;
	local total, matches = 0, 0;
	for user in um.users(host) do
		if not pat or user:match(pat) then
			print(user.."@"..host);
			matches = matches + 1;
		end
		total = total + 1;
	end
	return true, "Showing "..(pat and (matches.." of ") or "all " )..total.." users";
end

def_env.xmpp = {};

local st = require "util.stanza";
local new_id = require "util.id".medium;
function def_env.xmpp:ping(localhost, remotehost, timeout)
	localhost = select(2, jid_split(localhost));
	remotehost = select(2, jid_split(remotehost));
	if not localhost then
		return nil, "Invalid sender hostname";
	elseif not prosody.hosts[localhost] then
		return nil, "No such local host";
	end
	if not remotehost then
		return nil, "Invalid destination hostname";
	elseif prosody.hosts[remotehost] then
		return nil, "Both hosts are local";
	end
	local iq = st.iq{ from=localhost, to=remotehost, type="get", id=new_id()}
			:tag("ping", {xmlns="urn:xmpp:ping"});
	local time_start = time.now();
	local ret, err = async.wait(module:context(localhost):send_iq(iq, nil, timeout));
	if ret then
		return true, ("pong from %s in %gs"):format(ret.stanza.attr.from, time.now() - time_start);
	else
		return false, tostring(err);
	end
end

def_env.dns = {};
local adns = require"net.adns";

local function get_resolver(session)
	local resolver = session.dns_resolver;
	if not resolver then
		resolver = adns.resolver();
		session.dns_resolver = resolver;
	end
	return resolver;
end

function def_env.dns:lookup(name, typ, class)
	local resolver = get_resolver(self.session);
	local ret, err = async.wait(resolver:lookup_promise(name, typ, class));
	if ret then
		return true, ret;
	elseif err then
		return false, err;
	end
end

function def_env.dns:addnameserver(...)
	local resolver = get_resolver(self.session);
	resolver._resolver:addnameserver(...)
	return true
end

function def_env.dns:setnameserver(...)
	local resolver = get_resolver(self.session);
	resolver._resolver:setnameserver(...)
	return true
end

function def_env.dns:purge()
	local resolver = get_resolver(self.session);
	resolver._resolver:purge()
	return true
end

function def_env.dns:cache()
	local resolver = get_resolver(self.session);
	return true, "Cache:\n"..tostring(resolver._resolver.cache)
end

def_env.http = {};

function def_env.http:list(hosts)
	local print = self.session.print;

	for host in get_hosts_set(hosts) do
		local http_apps = modulemanager.get_items("http-provider", host);
		if #http_apps > 0 then
			local http_host = module:context(host):get_option_string("http_host");
			print("HTTP endpoints on "..host..(http_host and (" (using "..http_host.."):") or ":"));
			for _, provider in ipairs(http_apps) do
				local url = module:context(host):http_url(provider.name, provider.default_path);
				print("", url);
			end
			print("");
		end
	end

	local default_host = module:get_option_string("http_default_host");
	if not default_host then
		print("HTTP requests to unknown hosts will return 404 Not Found");
	else
		print("HTTP requests to unknown hosts will be handled by "..default_host);
	end
	return true;
end

def_env.debug = {};

function def_env.debug:logevents(host)
	helpers.log_host_events(host);
	return true;
end

function def_env.debug:events(host, event)
	local events_obj;
	if host and host ~= "*" then
		if host == "http" then
			events_obj = require "net.http.server"._events;
		elseif not prosody.hosts[host] then
			return false, "Unknown host: "..host;
		else
			events_obj = prosody.hosts[host].events;
		end
	else
		events_obj = prosody.events;
	end
	return true, helpers.show_events(events_obj, event);
end

function def_env.debug:timers()
	local print = self.session.print;
	local add_task = require"util.timer".add_task;
	local h, params = add_task.h, add_task.params;
	if h then
		print("-- util.timer");
		for i, id in ipairs(h.ids) do
			if not params[id] then
				print(os.date("%F %T", h.priorities[i]), h.items[id]);
			elseif not params[id].callback then
				print(os.date("%F %T", h.priorities[i]), h.items[id], unpack(params[id]));
			else
				print(os.date("%F %T", h.priorities[i]), params[id].callback, unpack(params[id]));
			end
		end
	end
	if server.event_base then
		local count = 0;
		for _, v in pairs(debug.getregistry()) do
			if type(v) == "function" and v.callback and v.callback == add_task._on_timer then
				count = count + 1;
			end
		end
		print(count .. " libevent callbacks");
	end
	if h then
		local next_time = h:peek();
		if next_time then
			return true, os.date("Next event at %F %T (in %%.6fs)", next_time):format(next_time - time.now());
		end
	end
	return true;
end

-- COMPAT: debug:timers() was timer:info() for some time in trunk
def_env.timer = { info = def_env.debug.timers };

module:hook("server-stopping", function(event)
	for _, session in pairs(sessions) do
		session.print("Shutting down: "..(event.reason or "unknown reason"));
	end
end);

def_env.stats = {};

local function format_stat(type, value, ref_value)
	ref_value = ref_value or value;
	--do return tostring(value) end
	if type == "duration" then
		if ref_value < 0.001 then
			return ("%g µs"):format(value*1000000);
		elseif ref_value < 0.9 then
			return ("%0.2f ms"):format(value*1000);
		end
		return ("%0.2f"):format(value);
	elseif type == "size" then
		if ref_value > 1048576 then
			return ("%d MB"):format(value/1048576);
		elseif ref_value > 1024 then
			return ("%d KB"):format(value/1024);
		end
		return ("%d bytes"):format(value);
	elseif type == "rate" then
		if ref_value < 0.9 then
			return ("%0.2f/min"):format(value*60);
		end
		return ("%0.2f/sec"):format(value);
	end
	return tostring(value);
end

local stats_methods = {};
function stats_methods:bounds(_lower, _upper)
	for _, stat_info in ipairs(self) do
		local data = stat_info[4];
		if data then
			local lower = _lower or data.min;
			local upper = _upper or data.max;
			local new_data = {
				min = lower;
				max = upper;
				samples = {};
				sample_count = 0;
				count = data.count;
				units = data.units;
			};
			local sum = 0;
			for _, v in ipairs(data.samples) do
				if v > upper then
					break;
				elseif v>=lower then
					table.insert(new_data.samples, v);
					sum = sum + v;
				end
			end
			new_data.sample_count = #new_data.samples;
			stat_info[4] = new_data;
			stat_info[3] = sum/new_data.sample_count;
		end
	end
	return self;
end

function stats_methods:trim(lower, upper)
	upper = upper or (100-lower);
	local statistics = require "util.statistics";
	for _, stat_info in ipairs(self) do
		-- Strip outliers
		local data = stat_info[4];
		if data then
			local new_data = {
				min = statistics.get_percentile(data, lower);
				max = statistics.get_percentile(data, upper);
				samples = {};
				sample_count = 0;
				count = data.count;
				units = data.units;
			};
			local sum = 0;
			for _, v in ipairs(data.samples) do
				if v > new_data.max then
					break;
				elseif v>=new_data.min then
					table.insert(new_data.samples, v);
					sum = sum + v;
				end
			end
			new_data.sample_count = #new_data.samples;
			stat_info[4] = new_data;
			stat_info[3] = sum/new_data.sample_count;
		end
	end
	return self;
end

function stats_methods:max(upper)
	return self:bounds(nil, upper);
end

function stats_methods:min(lower)
	return self:bounds(lower, nil);
end

function stats_methods:summary()
	local statistics = require "util.statistics";
	for _, stat_info in ipairs(self) do
		local type, value, data = stat_info[2], stat_info[3], stat_info[4];
		if data and data.samples then
			table.insert(stat_info.output, string.format("Count: %d (%d captured)",
				data.count,
				data.sample_count
			));
			table.insert(stat_info.output, string.format("Min: %s  Mean: %s  Max: %s",
				format_stat(type, data.min),
				format_stat(type, value),
				format_stat(type, data.max)
			));
			table.insert(stat_info.output, string.format("Q1: %s  Median: %s  Q3: %s",
				format_stat(type, statistics.get_percentile(data, 25)),
				format_stat(type, statistics.get_percentile(data, 50)),
				format_stat(type, statistics.get_percentile(data, 75))
			));
		end
	end
	return self;
end

function stats_methods:cfgraph()
	for _, stat_info in ipairs(self) do
		local name, type, value, data = unpack(stat_info, 1, 4); -- luacheck: ignore 211
		local function print(s)
			table.insert(stat_info.output, s);
		end

		if data and data.sample_count and data.sample_count > 0 then
			local raw_histogram = require "util.statistics".get_histogram(data);

			local graph_width, graph_height = 50, 10;
			local eighth_chars = "   ▁▂▃▄▅▆▇█";

			local range = data.max - data.min;

			if range > 0 then
				local x_scaling = #raw_histogram/graph_width;
				local histogram = {};
				for i = 1, graph_width do
					histogram[i] = math.max(raw_histogram[i*x_scaling-1] or 0, raw_histogram[i*x_scaling] or 0);
				end

				print("");
				print(("_"):rep(52)..format_stat(type, data.max));
				for row = graph_height, 1, -1 do
					local row_chars = {};
					local min_eighths, max_eighths = 8, 0;
					for i = 1, #histogram do
						local char_eighths = math.ceil(math.max(math.min((graph_height/(data.max/histogram[i]))-(row-1), 1), 0)*8);
						if char_eighths < min_eighths then
							min_eighths = char_eighths;
						end
						if char_eighths > max_eighths then
							max_eighths = char_eighths;
						end
						if char_eighths == 0 then
							row_chars[i] = "-";
						else
							local char = eighth_chars:sub(char_eighths*3+1, char_eighths*3+3);
							row_chars[i] = char;
						end
					end
					print(table.concat(row_chars).."|-"..format_stat(type, data.max/(graph_height/(row-0.5))));
				end
				print(("\\    "):rep(11));
				local x_labels = {};
				for i = 1, 11 do
					local s = ("%-4s"):format((i-1)*10);
					if #s > 4 then
						s = s:sub(1, 3).."…";
					end
					x_labels[i] = s;
				end
				print(" "..table.concat(x_labels, " "));
				local units = "%";
				local margin = math.floor((graph_width-#units)/2);
				print((" "):rep(margin)..units);
			else
				print("[range too small to graph]");
			end
			print("");
		end
	end
	return self;
end

function stats_methods:histogram()
	for _, stat_info in ipairs(self) do
		local name, type, value, data = unpack(stat_info, 1, 4); -- luacheck: ignore 211
		local function print(s)
			table.insert(stat_info.output, s);
		end

		if not data then
			print("[no data]");
			return self;
		elseif not data.sample_count then
			print("[not a sampled metric type]");
			return self;
		end

		local graph_width, graph_height = 50, 10;
		local eighth_chars = "   ▁▂▃▄▅▆▇█";

		local range = data.max - data.min;

		if range > 0 then
			local n_buckets = graph_width;

			local histogram = {};
			for i = 1, n_buckets do
				histogram[i] = 0;
			end
			local max_bin_samples = 0;
			for _, d in ipairs(data.samples) do
				local bucket = math.floor(1+(n_buckets-1)/(range/(d-data.min)));
				histogram[bucket] = histogram[bucket] + 1;
				if histogram[bucket] > max_bin_samples then
					max_bin_samples = histogram[bucket];
				end
			end

			print("");
			print(("_"):rep(52)..max_bin_samples);
			for row = graph_height, 1, -1 do
				local row_chars = {};
				local min_eighths, max_eighths = 8, 0;
				for i = 1, #histogram do
					local char_eighths = math.ceil(math.max(math.min((graph_height/(max_bin_samples/histogram[i]))-(row-1), 1), 0)*8);
					if char_eighths < min_eighths then
						min_eighths = char_eighths;
					end
					if char_eighths > max_eighths then
						max_eighths = char_eighths;
					end
					if char_eighths == 0 then
						row_chars[i] = "-";
					else
						local char = eighth_chars:sub(char_eighths*3+1, char_eighths*3+3);
						row_chars[i] = char;
					end
				end
				print(table.concat(row_chars).."|-"..math.ceil((max_bin_samples/graph_height)*(row-0.5)));
			end
			print(("\\    "):rep(11));
			local x_labels = {};
			for i = 1, 11 do
				local s = ("%-4s"):format(format_stat(type, data.min+range*i/11, data.min):match("^%S+"));
				if #s > 4 then
					s = s:sub(1, 3).."…";
				end
				x_labels[i] = s;
			end
			print(" "..table.concat(x_labels, " "));
			local units = format_stat(type, data.min):match("%s+(.+)$") or data.units or "";
			local margin = math.floor((graph_width-#units)/2);
			print((" "):rep(margin)..units);
		else
			print("[range too small to graph]");
		end
		print("");
	end
	return self;
end

local function stats_tostring(stats)
	local print = stats.session.print;
	for _, stat_info in ipairs(stats) do
		if #stat_info.output > 0 then
			print("\n#"..stat_info[1]);
			print("");
			for _, v in ipairs(stat_info.output) do
				print(v);
			end
			print("");
		else
			print(("%-50s %s"):format(stat_info[1], format_stat(stat_info[2], stat_info[3])));
		end
	end
	return #stats.." statistics displayed";
end

local stats_mt = {__index = stats_methods, __tostring = stats_tostring }
local function new_stats_context(self)
	return setmetatable({ session = self.session, stats = true }, stats_mt);
end

function def_env.stats:show(filter)
	-- luacheck: ignore 211/changed
	local stats, changed, extra = require "core.statsmanager".get_stats();
	local available, displayed = 0, 0;
	local displayed_stats = new_stats_context(self);
	for name, value in iterators.sorted_pairs(stats) do
		available = available + 1;
		if not filter or name:match(filter) then
			displayed = displayed + 1;
			local type = name:match(":(%a+)$");
			table.insert(displayed_stats, {
				name, type, value, extra[name];
				output = {};
			});
		end
	end
	return displayed_stats;
end



-------------

function printbanner(session)
	local option = module:get_option_string("console_banner", "full");
	if option == "full" or option == "graphic" then
		session.print [[
                   ____                \   /     _
                    |  _ \ _ __ ___  ___  _-_   __| |_   _
                    | |_) | '__/ _ \/ __|/ _ \ / _` | | | |
                    |  __/| | | (_) \__ \ |_| | (_| | |_| |
                    |_|   |_|  \___/|___/\___/ \__,_|\__, |
                    A study in simplicity            |___/

]]
	end
	if option == "short" or option == "full" then
	session.print("Welcome to the Prosody administration console. For a list of commands, type: help");
	session.print("You may find more help on using this console in our online documentation at ");
	session.print("https://prosody.im/doc/console\n");
	end
	if option ~= "short" and option ~= "full" and option ~= "graphic" then
		session.print(option);
	end
end

module:provides("net", {
	name = "console";
	listener = console_listener;
	default_port = 5582;
	private = true;
});<|MERGE_RESOLUTION|>--- conflicted
+++ resolved
@@ -596,25 +596,6 @@
 	common_info(session, line);
 	if session.secure then
 		local sock = session.conn and session.conn.socket and session.conn:socket();
-<<<<<<< HEAD
-		if sock and sock.info then
-			local info = sock:info();
-			line[#line+1] = ("(%s with %s)"):format(info.protocol, info.cipher);
-			if sock.getsniname then
-				local name = sock:getsniname();
-				if name then
-					line[#line+1] = ("(SNI:%q)"):format(name);
-				end
-			end
-			if sock.getalpn then
-				local proto = sock:getalpn();
-				if proto then
-					line[#line+1] = ("(ALPN:%q)"):format(proto);
-				end
-			end
-		else
-			line[#line+1] = "(cipher info unavailable)";
-=======
 		if sock then
 			local info = sock.info and sock:info();
 			if info then
@@ -623,7 +604,18 @@
 				-- TLS session might not be ready yet
 				line[#line+1] = "(cipher info unavailable)";
 			end
->>>>>>> 65a654d7
+			if sock.getsniname then
+				local name = sock:getsniname();
+				if name then
+					line[#line+1] = ("(SNI:%q)"):format(name);
+				end
+			end
+			if sock.getalpn then
+				local proto = sock:getalpn();
+				if proto then
+					line[#line+1] = ("(ALPN:%q)"):format(proto);
+				end
+			end
 		end
 	else
 		line[#line+1] = "(insecure)";
