-- XEP-0313: Message Archive Management for Prosody MUC
-- Copyright (C) 2011-2017 Kim Alvefur
--
-- This file is MIT/X11 licensed.

if module:get_host_type() ~= "component" then
	module:log_status("error", "mod_%s should be loaded only on a MUC component, not normal hosts", module.name);
	return;
end

local xmlns_mam     = "urn:xmpp:mam:2";
local xmlns_delay   = "urn:xmpp:delay";
local xmlns_forward = "urn:xmpp:forward:0";
local xmlns_st_id   = "urn:xmpp:sid:0";
local xmlns_muc_user = "http://jabber.org/protocol/muc#user";
local muc_form_enable = "muc#roomconfig_enablearchiving"

local st = require "util.stanza";
local rsm = require "util.rsm";
local jid_bare = require "util.jid".bare;
local jid_split = require "util.jid".split;
local jid_prep = require "util.jid".prep;
local dataform = require "util.dataforms".new;
local get_form_type = require "util.dataforms".get_type;

local mod_muc = module:depends"muc";
local get_room_from_jid = mod_muc.get_room_from_jid;

local is_stanza = st.is_stanza;
local tostring = tostring;
local time_now = os.time;
local m_min = math.min;
local timestamp, timestamp_parse, datestamp = import( "util.datetime", "datetime", "parse", "date");
local default_max_items, max_max_items = 20, module:get_option_number("max_archive_query_results", 50);

local cleanup_after = module:get_option_string("muc_log_expires_after", "1w");
local cleanup_interval = module:get_option_number("muc_log_cleanup_interval", 4 * 60 * 60);

local default_history_length = 20;
local max_history_length = module:get_option_number("max_history_messages", math.huge);

local function get_historylength(room)
	return math.min(room._data.history_length or default_history_length, max_history_length);
end

function schedule_cleanup()
	-- replaced by non-noop later if cleanup is enabled
end

local log_all_rooms = module:get_option_boolean("muc_log_all_rooms", false);
local log_by_default = module:get_option_boolean("muc_log_by_default", true);

local archive_store = "muc_log";
local archive = module:open_store(archive_store, "archive");

local archive_item_limit = module:get_option_number("storage_archive_item_limit", archive.caps and archive.caps.quota or 1000);

if archive.name == "null" or not archive.find then
	if not archive.find then
		module:log("error", "Attempt to open archive storage returned a driver without archive API support");
		module:log("error", "mod_%s does not support archiving",
			archive._provided_by or archive.name and "storage_"..archive.name.."(?)" or "<unknown>");
	else
		module:log("error", "Attempt to open archive storage returned null driver");
	end
	module:log("info", "See https://prosody.im/doc/storage and https://prosody.im/doc/archiving for more information");
	return false;
end

local function archiving_enabled(room)
	if log_all_rooms then
		module:log("debug", "Archiving all rooms");
		return true;
	end
	local enabled = room._data.archiving;
	if enabled == nil then
		module:log("debug", "Default is %s (for %s)", log_by_default, room.jid);
		return log_by_default;
	end
	module:log("debug", "Logging in room %s is %s", room.jid, enabled);
	return enabled;
end

if not log_all_rooms then
	module:hook("muc-config-form", function(event)
		local room, form = event.room, event.form;
		table.insert(form,
		{
			name = muc_form_enable,
			type = "boolean",
			label = "Enable archiving?",
			value = archiving_enabled(room),
		}
		);
	end);

	module:hook("muc-config-submitted/"..muc_form_enable, function(event)
		event.room._data.archiving = event.value;
		event.status_codes[event.value and "170" or "171"] = true;
	end);
end

-- Note: We ignore the 'with' field as this is internally used for stanza types
local query_form = dataform {
	{ name = "FORM_TYPE"; type = "hidden"; value = xmlns_mam; };
	{ name = "with"; type = "jid-single"; };
	{ name = "start"; type = "text-single" };
	{ name = "end"; type = "text-single"; };
};

-- Serve form
module:hook("iq-get/bare/"..xmlns_mam..":query", function(event)
	local origin, stanza = event.origin, event.stanza;
	origin.send(st.reply(stanza):tag("query", { xmlns = xmlns_mam }):add_child(query_form:form()));
	return true;
end);

-- Handle archive queries
module:hook("iq-set/bare/"..xmlns_mam..":query", function(event)
	local origin, stanza = event.origin, event.stanza;
	local room_jid = stanza.attr.to;
	local room_node = jid_split(room_jid);
	local orig_from = stanza.attr.from;
	local query = stanza.tags[1];

	local room = get_room_from_jid(room_jid);
	if not room then
		origin.send(st.error_reply(stanza, "cancel", "item-not-found"))
		return true;
	end
	local from = jid_bare(orig_from);

	-- Banned or not a member of a members-only room?
	local from_affiliation = room:get_affiliation(from);
	if from_affiliation == "outcast" -- banned
		or room:get_members_only() and not from_affiliation then -- members-only, not a member
		origin.send(st.error_reply(stanza, "auth", "forbidden"))
		return true;
	end

	local qid = query.attr.queryid;

	-- Search query parameters
	local qstart, qend;
	local form = query:get_child("x", "jabber:x:data");
	if form then
		local form_type, err = get_form_type(form);
		if not form_type then
			origin.send(st.error_reply(stanza, "modify", "bad-request", "Invalid dataform: "..err));
			return true;
		elseif form_type ~= xmlns_mam then
			origin.send(st.error_reply(stanza, "modify", "bad-request", "Unexpected FORM_TYPE, expected '"..xmlns_mam.."'"));
			return true;
		end
		form, err = query_form:data(form);
		if err then
			origin.send(st.error_reply(stanza, "modify", "bad-request", select(2, next(err))));
			return true;
		end
		qstart, qend = form["start"], form["end"];
	end

	if qstart or qend then -- Validate timestamps
		local vstart, vend = (qstart and timestamp_parse(qstart)), (qend and timestamp_parse(qend))
		if (qstart and not vstart) or (qend and not vend) then
			origin.send(st.error_reply(stanza, "modify", "bad-request", "Invalid timestamp"))
			return true;
		end
		qstart, qend = vstart, vend;
	end

	module:log("debug", "Archive query by %s id=%s when=%s...%s",
		origin.username,
		qid or stanza.attr.id,
		qstart and timestamp(qstart) or "",
		qend and timestamp(qend) or "");

	-- RSM stuff
	local qset = rsm.get(query);
	local qmax = m_min(qset and qset.max or default_max_items, max_max_items);
	local reverse = qset and qset.before or false;

	local before, after = qset and qset.before, qset and qset.after;
	if type(before) ~= "string" then before = nil; end
	if qset then
		module:log("debug", "Archive query id=%s rsm=%q", qid or stanza.attr.id, qset);
	end

	-- Load all the data!
	local data, err = archive:find(room_node, {
		start = qstart; ["end"] = qend; -- Time range
		limit = qmax + 1;
		before = before; after = after;
		reverse = reverse;
		with = "message<groupchat";
	});

	if not data then
		module:log("debug", "Archive query id=%s failed: %s", qid or stanza.attr.id, err);
		if err == "item-not-found" then
			origin.send(st.error_reply(stanza, "modify", "item-not-found"));
		else
			origin.send(st.error_reply(stanza, "cancel", "internal-server-error"));
		end
		return true;
	end
	local total = tonumber(err);

	local msg_reply_attr = { to = stanza.attr.from, from = stanza.attr.to };

	local results = {};

	-- Wrap it in stuff and deliver
	local first, last;
	local count = 0;
	local complete = "true";
	for id, item, when in data do
		count = count + 1;
		if count > qmax then
			complete = nil;
			break;
		end
		local fwd_st = st.message(msg_reply_attr)
			:tag("result", { xmlns = xmlns_mam, queryid = qid, id = id })
				:tag("forwarded", { xmlns = xmlns_forward })
					:tag("delay", { xmlns = xmlns_delay, stamp = timestamp(when) }):up();

		-- Strip <x> tag, containing the original senders JID, unless the room makes this public
		if room:get_whois() ~= "anyone" then
			item:maptags(function (tag)
				if tag.name == "x" and tag.attr.xmlns == xmlns_muc_user then
					return nil;
				end
				return tag;
			end);
		end
		if not is_stanza(item) then
			item = st.deserialize(item);
		end
		item.attr.to = nil;
		item.attr.xmlns = "jabber:client";
		fwd_st:add_child(item);

		if not first then first = id; end
		last = id;

		if reverse then
			results[count] = fwd_st;
		else
			origin.send(fwd_st);
		end
	end

	if reverse then
		for i = #results, 1, -1 do
			origin.send(results[i]);
		end
		first, last = last, first;
	end


	origin.send(st.reply(stanza)
		:tag("fin", { xmlns = xmlns_mam, queryid = qid, complete = complete })
			:add_child(rsm.generate {
				first = first, last = last, count = total }));

	-- That's all folks!
	module:log("debug", "Archive query id=%s completed, %d items returned", qid or stanza.attr.id, complete and count or count - 1);
	return true;
end);

module:hook("muc-get-history", function (event)
	local room = event.room;
	if not archiving_enabled(room) then return end
	local room_jid = room.jid;
	local maxstanzas = event.maxstanzas;
	local maxchars = event.maxchars;
	local since = event.since;
	local to = event.to;

	if maxstanzas == 0 or maxchars == 0 then
		return -- No history requested
	end

	if not maxstanzas or maxstanzas > get_historylength(room) then
		maxstanzas = get_historylength(room);
	end

	if room._history and #room._history >= maxstanzas then
		return -- It can deal with this itself
	end

	-- Load all the data!
	local query = {
		limit = maxstanzas;
		start = since;
		reverse = true;
		with = "message<groupchat";
	}
	local data, err = archive:find(jid_split(room_jid), query);

	if not data then
		module:log("error", "Could not fetch history: %s", err);
		return
	end

	local history, i = {}, 1;

	for id, item, when in data do
		item.attr.to = to;
		item:tag("delay", { xmlns = "urn:xmpp:delay", from = room_jid, stamp = timestamp(when) }):up(); -- XEP-0203
		item:tag("stanza-id", { xmlns = xmlns_st_id, by = room_jid, id = id }):up();
		if room:get_whois() ~= "anyone" then
			item:maptags(function (tag)
				if tag.name == "x" and tag.attr.xmlns == xmlns_muc_user then
					return nil;
				end
				return tag;
			end);
		end
		if maxchars then
			local chars = #tostring(item);
			if maxchars - chars < 0 then
				break
			end
			maxchars = maxchars - chars;
		end
		history[i], i = item, i+1;
		-- module:log("debug", item);
	end
	function event.next_stanza()
		i = i - 1;
		return history[i];
	end
	return true;
end, 1);

module:hook("muc-broadcast-messages", function (event)
	local room, stanza = event.room, event.stanza;

	-- Filter out <stanza-id> that claim to be from us
	stanza:maptags(function (tag)
		if tag.name == "stanza-id" and tag.attr.xmlns == xmlns_st_id
		and jid_prep(tag.attr.by) == room.jid then
			return nil;
		end
		if tag.name == "x" and tag.attr.xmlns == xmlns_muc_user then
			return nil;
		end
		return tag;
	end);

end, 0);

-- Handle messages
local function save_to_history(self, stanza)
	local room_node = jid_split(self.jid);

	local stored_stanza = stanza;

	if stanza.name == "message" and self:get_whois() == "anyone" then
		stored_stanza = st.clone(stanza);
		stored_stanza.attr.to = nil;
		local occupant = self._occupants[stanza.attr.from];
		if occupant then
			local actor = jid_bare(occupant.jid);
			local affiliation = self:get_affiliation(actor) or "none";
			local role = self:get_role(actor) or self:get_default_role(affiliation);
			stored_stanza:add_direct_child(st.stanza("x", { xmlns = xmlns_muc_user })
				:tag("item", { affiliation = affiliation; role = role; jid = actor }));
		end
	end

	-- Policy check
	if not archiving_enabled(self) then return end -- Don't log

	-- Save the type in the 'with' field, allows storing presence without conflicts
	local with = stanza.name
	if stanza.attr.type then
		with = with .. "<" .. stanza.attr.type
	end

	-- And stash it
	local time = time_now();
	local id, err = archive:append(room_node, nil, stored_stanza, time, with);

	if not id and err == "quota-limit" then
		if type(cleanup_after) == "number" then
			module:log("debug", "Room '%s' over quota, cleaning archive", room_node);
			local cleaned = archive:delete(room_node, {
				["end"] = (os.time() - cleanup_after);
			});
			if cleaned then
				id, err = archive:append(room_node, nil, stored_stanza, time, with);
			end
		end
		if not id and (archive.caps and archive.caps.truncate) then
			module:log("debug", "User '%s' over quota, truncating archive", room_node);
			local truncated = archive:delete(room_node, {
				truncate = archive_item_limit - 1;
			});
			if truncated then
				id, err = archive:append(room_node, nil, stored_stanza, time, with);
			end
		end
	end

	if id then
		schedule_cleanup(room_node);
		stanza:add_direct_child(st.stanza("stanza-id", { xmlns = xmlns_st_id, by = self.jid, id = id }));
	else
		module:log("error", "Could not archive stanza: %s", err);
	end
end

module:hook("muc-add-history", function (event)
	local room, stanza = event.room, event.stanza;
	save_to_history(room, stanza);
end);

if module:get_option_boolean("muc_log_presences", false) then
	module:hook("muc-occupant-joined", function (event)
		save_to_history(event.room, st.stanza("presence", { from = event.nick }):tag("x", { xmlns = "http://jabber.org/protocol/muc" }));
	end);
	module:hook("muc-occupant-left", function (event)
		save_to_history(event.room, st.stanza("presence", { type = "unavailable", from = event.nick }));
	end);
end

if not archive.delete then
	module:log("warn", "Storage driver %s does not support deletion", archive._provided_by);
	module:log("warn", "Archived message will persist after a room has been destroyed");
else
	module:hook("muc-room-destroyed", function(event)
		local room_node = jid_split(event.room.jid);
		archive:delete(room_node);
	end);
end

-- And role/affiliation changes?

module:add_feature(xmlns_mam);

module:hook("muc-disco#info", function(event)
	if archiving_enabled(event.room) then
		event.reply:tag("feature", {var=xmlns_mam}):up();
	end
end);

-- Cleanup

if cleanup_after ~= "never" then
	local cleanup_storage = module:open_store("muc_log_cleanup");
	local cleanup_map = module:open_store("muc_log_cleanup", "map");

	local day = 86400;
	local multipliers = { d = day, w = day * 7, m = 31 * day, y = 365.2425 * day };
	local n, m = cleanup_after:lower():match("(%d+)%s*([dwmy]?)");
	if not n then
		module:log("error", "Could not parse muc_log_expires_after string %q", cleanup_after);
		return false;
	end

	cleanup_after = tonumber(n) * ( multipliers[m] or 1 );

	module:log("debug", "muc_log_expires_after = %d -- in seconds", cleanup_after);

	if not archive.delete then
		module:log("error", "muc_log_expires_after set but mod_%s does not support deleting", archive._provided_by);
		return false;
	end

	-- For each day, store a set of rooms that have new messages. To expire
	-- messages, we collect the union of sets of rooms from dates that fall
	-- outside the cleanup range.

	local last_date = require "util.cache".new(module:get_option_number("muc_log_cleanup_date_cache_size", 1000));
	function schedule_cleanup(roomname, date)
		date = date or datestamp();
		if last_date:get(roomname) == date then return end
		local ok = cleanup_map:set(date, roomname, true);
		if ok then
			last_date:set(roomname, date);
		end
	end

<<<<<<< HEAD
	local cleanup_time = module:measure("cleanup", "times");

	cleanup_runner = require "util.async".runner(function ()
		local cleanup_done = cleanup_time();
=======
	local async = require "util.async";
	cleanup_runner = async.runner(function ()
>>>>>>> e3911ce5
		local rooms = {};
		local cut_off = datestamp(os.time() - cleanup_after);
		for date in cleanup_storage:users() do
			if date <= cut_off then
				module:log("debug", "Messages from %q should be expired", date);
				local messages_this_day = cleanup_storage:get(date);
				if messages_this_day then
					for room in pairs(messages_this_day) do
						rooms[room] = true;
					end
					if date < cut_off then
						-- Messages from the same day as the cut-off might not have expired yet,
						-- but all earlier will have, so clear storage for those days.
						cleanup_storage:set(date, nil);
					end
				end
			end
		end
		local sum, num_rooms = 0, 0;
		for room in pairs(rooms) do
			local ok, err = archive:delete(room, { ["end"] = os.time() - cleanup_after; })
			if ok then
				num_rooms = num_rooms + 1;
				sum = sum + (tonumber(ok) or 0);
			else
				cleanup_map:set(cut_off, room, true);
				module:log("error", "Could not delete messages for room '%s': %s", room, err);
			end
			local wait, done = async.waiter();
			module:add_timer(0.01, done);
			wait();
		end
		module:log("info", "Deleted %d expired messages for %d rooms", sum, num_rooms);
		cleanup_done();
	end);

	cleanup_task = module:add_timer(1, function ()
		cleanup_runner:run(true);
		return cleanup_interval;
	end);
else
	module:log("debug", "Archive expiry disabled");
end<|MERGE_RESOLUTION|>--- conflicted
+++ resolved
@@ -484,15 +484,11 @@
 		end
 	end
 
-<<<<<<< HEAD
 	local cleanup_time = module:measure("cleanup", "times");
 
-	cleanup_runner = require "util.async".runner(function ()
-		local cleanup_done = cleanup_time();
-=======
 	local async = require "util.async";
 	cleanup_runner = async.runner(function ()
->>>>>>> e3911ce5
+		local cleanup_done = cleanup_time();
 		local rooms = {};
 		local cut_off = datestamp(os.time() - cleanup_after);
 		for date in cleanup_storage:users() do
