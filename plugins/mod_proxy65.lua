--- conflicted
+++ resolved
@@ -119,17 +119,12 @@
 					break;
 				end
 			end
-<<<<<<< HEAD
-			if allow then break; end
-			module:log("warn", "Denying use of proxy for %s", stanza.attr.from);
-=======
 		elseif proxy_open_access or origin.type == "c2s" then
 			allow = true;
 		end
 
 		if not allow then
-			module:log("warn", "Denying use of proxy for %s", tostring(stanza.attr.from));
->>>>>>> a95576d4
+			module:log("warn", "Denying use of proxy for %s", stanza.attr.from);
 			origin.send(st.error_reply(stanza, "auth", "forbidden"));
 			return true;
 		end
