--- conflicted
+++ resolved
@@ -262,8 +262,7 @@
 local function get_ip_from_request(request)
 	local ip = request.conn:ip();
 	local forwarded_for = request.headers.x_forwarded_for;
-<<<<<<< HEAD
-	if forwarded_for then
+	if forwarded_for and is_trusted_proxy(ip) then
 		-- luacheck: ignore 631
 		-- This logic looks weird at first, but it makes sense.
 		-- The for loop will take the last non-trusted-proxy IP from `forwarded_for`.
@@ -272,9 +271,6 @@
 		-- Case b) The original request IP is in trusted proxies. In that case, the if branch in the for loop will skip the last IP, causing it to be ignored. The second-to-last IP will be taken instead.
 		-- Case c) If the second-to-last IP is also a trusted proxy, it will also be ignored, iteratively, up to the last IP which isn’t in trusted proxies.
 		-- Case d) If all IPs are in trusted proxies, something went obviously wrong and the logic never overwrites `ip`, leaving it at the original request IP.
-=======
-	if forwarded_for and trusted_proxies[ip] then
->>>>>>> aa9e2741
 		forwarded_for = forwarded_for..", "..ip;
 		for forwarded_ip in forwarded_for:gmatch("[^%s,]+") do
 			if not is_trusted_proxy(forwarded_ip) then
@@ -287,15 +283,11 @@
 
 module:wrap_object_event(server._events, false, function (handlers, event_name, event_data)
 	local request = event_data.request;
-<<<<<<< HEAD
-	if request and is_trusted_proxy(request.conn:ip()) then
-=======
 	if request then
->>>>>>> aa9e2741
 		-- Not included in eg http-error events
 		request.ip = get_ip_from_request(request);
 
-		if not request.secure and request.headers.x_forwarded_proto == "https" then
+		if not request.secure and request.headers.x_forwarded_proto == "https" and is_trusted_proxy(request.conn:ip()) then
 			request.secure = true;
 		end
 	end
