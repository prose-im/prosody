-- Prosody IM
-- Copyright (C) 2008-2010 Matthew Wild
-- Copyright (C) 2008-2010 Waqas Hussain
--
-- This project is MIT/X11 licensed. Please see the
-- COPYING file in the source package for more information.
--
-- luacheck: ignore 212/self

module:set_global();
module:depends("admin_socket");

local hostmanager = require "core.hostmanager";
local modulemanager = require "core.modulemanager";
local s2smanager = require "core.s2smanager";
local portmanager = require "core.portmanager";
local helpers = require "util.helpers";
local server = require "net.server";
local st = require "util.stanza";

local _G = _G;

local prosody = _G.prosody;

local unpack = table.unpack;
local iterators = require "util.iterators";
local keys, values = iterators.keys, iterators.values;
local jid_bare, jid_split, jid_join = import("util.jid", "bare", "prepped_split", "join");
local set, array = require "util.set", require "util.array";
local cert_verify_identity = require "util.x509".verify_identity;
local envload = require "util.envload".envload;
local envloadfile = require "util.envload".envloadfile;
local has_pposix, pposix = pcall(require, "util.pposix");
local async = require "util.async";
local serialization = require "util.serialization";
local serialize_config = serialization.new ({ fatal = false, unquoted = true});
local time = require "util.time";
local promise = require "util.promise";
local logger = require "util.logger";

local t_insert = table.insert;
local t_concat = table.concat;

local format_number = require "util.human.units".format;
local format_table = require "util.human.io".table;

local function capitalize(s)
	if not s then return end
	return (s:gsub("^%a", string.upper):gsub("_", " "));
end

local function pre(prefix, str, alt)
	if type(str) ~= "string" or str == "" then return alt or ""; end
	return prefix .. str;
end

local function suf(str, suffix, alt)
	if type(str) ~= "string" or str == "" then return alt or ""; end
	return str .. suffix;
end

local commands = module:shared("commands")
local def_env = module:shared("env");
local default_env_mt = { __index = def_env };

local function redirect_output(target, session)
	local env = setmetatable({ print = session.print }, { __index = function (_, k) return rawget(target, k); end });
	env.dofile = function(name)
		local f, err = envloadfile(name, env);
		if not f then return f, err; end
		return f();
	end;
	return env;
end

console = {};

local runner_callbacks = {};

function runner_callbacks:error(err)
	module:log("error", "Traceback[shell]: %s", err);

	self.data.print("Fatal error while running command, it did not complete");
	self.data.print("Error: "..tostring(err));
end

local function send_repl_output(session, line, attr)
	return session.send(st.stanza("repl-output", attr):text(tostring(line)));
end

function console:new_session(admin_session)
	local session = {
		send = function (t)
			return send_repl_output(admin_session, t);
		end;
		print = function (...)
			local t = {};
			for i=1,select("#", ...) do
				t[i] = tostring(select(i, ...));
			end
			return send_repl_output(admin_session, table.concat(t, "\t"));
		end;
		write = function (t)
			return send_repl_output(admin_session, t, { eol = "0" });
		end;
		serialize = tostring;
		disconnect = function () admin_session:close(); end;
		is_connected = function ()
			return not not admin_session.conn;
		end
	};
	session.env = setmetatable({}, default_env_mt);

	session.thread = async.runner(function (line)
		console:process_line(session, line);
	end, runner_callbacks, session);

	-- Load up environment with helper objects
	for name, t in pairs(def_env) do
		if type(t) == "table" then
			session.env[name] = setmetatable({ session = session }, { __index = t });
		end
	end

	session.env.output:configure();

	return session;
end

local function handle_line(event)
	local session = event.origin.shell_session;
	if not session then
		session = console:new_session(event.origin);
		event.origin.shell_session = session;
	end

	local default_width = 132; -- The common default of 80 is a bit too narrow for e.g. s2s:show(), 132 was another common width for hardware terminals
	local margin = 2; -- To account for '| ' when lines are printed
	session.width = (tonumber(event.stanza.attr.width) or default_width)-margin;

	local line = event.stanza:get_text();
	local useglobalenv;

	local result = st.stanza("repl-result");

	if line:match("^>") then
		line = line:gsub("^>", "");
		useglobalenv = true;
	else
		local command = line:match("^%w+") or line:match("%p");
		if commands[command] then
			commands[command](session, line);
			event.origin.send(result);
			return;
		end
	end

	session.env._ = line;

	if not useglobalenv and commands[line:lower()] then
		commands[line:lower()](session, line);
		event.origin.send(result);
		return;
	end

	if useglobalenv and not session.globalenv then
		session.globalenv = redirect_output(_G, session);
	end

	local chunkname = "=console";
	local env = (useglobalenv and session.globalenv) or session.env or nil
	-- luacheck: ignore 311/err
	local chunk, err = envload("return "..line, chunkname, env);
	if not chunk then
		chunk, err = envload(line, chunkname, env);
		if not chunk then
			err = err:gsub("^%[string .-%]:%d+: ", "");
			err = err:gsub("^:%d+: ", "");
			err = err:gsub("'<eof>'", "the end of the line");
			result.attr.type = "error";
			result:text("Sorry, I couldn't understand that... "..err);
			event.origin.send(result);
			return;
		end
	end

	local taskok, message = chunk();

	if promise.is_promise(taskok) then
		taskok, message = async.wait_for(taskok);
	end

	if not message then
		if type(taskok) ~= "string" and useglobalenv then
			taskok = session.serialize(taskok);
		end
		result:text("Result: "..tostring(taskok));
	elseif (not taskok) and message then
		result.attr.type = "error";
		result:text("Error: "..tostring(message));
	else
		result:text("OK: "..tostring(message));
	end

	event.origin.send(result);
end

module:hook("admin/repl-input", function (event)
	local ok, err = pcall(handle_line, event);
	if not ok then
		event.origin.send(st.stanza("repl-result", { type = "error" }):text(err));
	end
end);

-- Console commands --
-- These are simple commands, not valid standalone in Lua

local available_columns; --forward declaration so it is reachable from the help

function commands.help(session, data)
	local print = session.print;
	local section = data:match("^help (%w+)");
	if not section then
		print [[Commands are divided into multiple sections. For help on a particular section, ]]
		print [[type: help SECTION (for example, 'help c2s'). Sections are: ]]
		print [[]]
		local row = format_table({ { title = "Section", width = 7 }, { title = "Description", width = "100%" } }, session.width)
		print(row())
		print(row { "c2s"; "Commands to manage local client-to-server sessions" })
		print(row { "s2s"; "Commands to manage sessions between this server and others" })
		print(row { "http"; "Commands to inspect HTTP services" }) -- XXX plural but there is only one so far
		print(row { "module"; "Commands to load/reload/unload modules/plugins" })
		print(row { "host"; "Commands to activate, deactivate and list virtual hosts" })
		print(row { "user"; "Commands to create and delete users, and change their passwords" })
		print(row { "roles"; "Show information about user roles" })
		print(row { "muc"; "Commands to create, list and manage chat rooms" })
		print(row { "stats"; "Commands to show internal statistics" })
		print(row { "server"; "Uptime, version, shutting down, etc." })
		print(row { "port"; "Commands to manage ports the server is listening on" })
		print(row { "dns"; "Commands to manage and inspect the internal DNS resolver" })
		print(row { "xmpp"; "Commands for sending XMPP stanzas" })
		print(row { "debug"; "Commands for debugging the server" })
		print(row { "watch"; "Commands for watching live logs from the server" })
		print(row { "config"; "Reloading the configuration, etc." })
		print(row { "columns"; "Information about customizing session listings" })
		print(row { "console"; "Help regarding the console itself" })
	elseif section == "c2s" then
		print [[c2s:show(jid, columns) - Show all client sessions with the specified JID (or all if no JID given)]]
		print [[c2s:show_tls(jid) - Show TLS cipher info for encrypted sessions]]
		print [[c2s:count() - Count sessions without listing them]]
		print [[c2s:close(jid) - Close all sessions for the specified JID]]
		print [[c2s:closeall() - Close all active c2s connections ]]
	elseif section == "s2s" then
		print [[s2s:show(domain, columns) - Show all s2s connections for the given domain (or all if no domain given)]]
		print [[s2s:show_tls(domain) - Show TLS cipher info for encrypted sessions]]
		print [[s2s:close(from, to) - Close a connection from one domain to another]]
		print [[s2s:closeall(host) - Close all the incoming/outgoing s2s sessions to specified host]]
	elseif section == "http" then
		print [[http:list(hosts) - Show HTTP endpoints]]
	elseif section == "module" then
		print [[module:info(module, host) - Show information about a loaded module]]
		print [[module:load(module, host) - Load the specified module on the specified host (or all hosts if none given)]]
		print [[module:reload(module, host) - The same, but unloads and loads the module (saving state if the module supports it)]]
		print [[module:unload(module, host) - The same, but just unloads the module from memory]]
		print [[module:list(host) - List the modules loaded on the specified host]]
	elseif section == "host" then
		print [[host:activate(hostname) - Activates the specified host]]
		print [[host:deactivate(hostname) - Disconnects all clients on this host and deactivates]]
		print [[host:list() - List the currently-activated hosts]]
	elseif section == "user" then
		print [[user:create(jid, password, role) - Create the specified user account]]
		print [[user:password(jid, password) - Set the password for the specified user account]]
		print [[user:roles(jid, host) - Show current roles for an user]]
		print [[user:setrole(jid, host, role) - Set primary role of a user (see 'help roles')]]
		print [[user:addrole(jid, host, role) - Add a secondary role to a user]]
		print [[user:delrole(jid, host, role) - Remove a secondary role from a user]]
		print [[user:delete(jid) - Permanently remove the specified user account]]
		print [[user:list(hostname, pattern) - List users on the specified host, optionally filtering with a pattern]]
	elseif section == "roles" then
		print [[Roles may grant access or restrict users from certain operations]]
		print [[Built-in roles are:]]
		print [[  prosody:user     - Normal user (default)]]
		print [[  prosody:admin    - Host administrator]]
		print [[  prosody:operator - Server administrator]]
		print [[]]
		print [[Roles can be assigned using the user management commands (see 'help user').]]
	elseif section == "muc" then
		-- TODO `muc:room():foo()` commands
		print [[muc:create(roomjid, { config }) - Create the specified MUC room with the given config]]
		print [[muc:list(host) - List rooms on the specified MUC component]]
		print [[muc:room(roomjid) - Reference the specified MUC room to access MUC API methods]]
	elseif section == "server" then
		print [[server:version() - Show the server's version number]]
		print [[server:uptime() - Show how long the server has been running]]
		print [[server:memory() - Show details about the server's memory usage]]
		print [[server:shutdown(reason) - Shut down the server, with an optional reason to be broadcast to all connections]]
	elseif section == "port" then
		print [[port:list() - Lists all network ports prosody currently listens on]]
		print [[port:close(port, interface) - Close a port]]
	elseif section == "dns" then
		print [[dns:lookup(name, type, class) - Do a DNS lookup]]
		print [[dns:addnameserver(nameserver) - Add a nameserver to the list]]
		print [[dns:setnameserver(nameserver) - Replace the list of name servers with the supplied one]]
		print [[dns:purge() - Clear the DNS cache]]
		print [[dns:cache() - Show cached records]]
	elseif section == "xmpp" then
		print [[xmpp:ping(localhost, remotehost) -- Sends a ping to a remote XMPP server and reports the response]]
	elseif section == "config" then
		print [[config:reload() - Reload the server configuration. Modules may need to be reloaded for changes to take effect.]]
		print [[config:get([host,] option) - Show the value of a config option.]]
	elseif section == "stats" then -- luacheck: ignore 542
		print [[stats:show(pattern) - Show internal statistics, optionally filtering by name with a pattern]]
		print [[stats:show():cfgraph() - Show a cumulative frequency graph]]
		print [[stats:show():histogram() - Show a histogram of selected metric]]
	elseif section == "debug" then
		print [[debug:logevents(host) - Enable logging of fired events on host]]
		print [[debug:events(host, event) - Show registered event handlers]]
		print [[debug:timers() - Show information about scheduled timers]]
	elseif section == "watch" then
		print [[watch:log() - Follow debug logs]]
		print [[watch:stanzas(target, filter) - Watch live stanzas matching the specified target and filter]]
	elseif section == "console" then
		print [[Hey! Welcome to Prosody's admin console.]]
		print [[First thing, if you're ever wondering how to get out, simply type 'quit'.]]
		print [[Secondly, note that we don't support the full telnet protocol yet (it's coming)]]
		print [[so you may have trouble using the arrow keys, etc. depending on your system.]]
		print [[]]
		print [[For now we offer a couple of handy shortcuts:]]
		print [[!! - Repeat the last command]]
		print [[!old!new! - repeat the last command, but with 'old' replaced by 'new']]
		print [[]]
		print [[For those well-versed in Prosody's internals, or taking instruction from those who are,]]
		print [[you can prefix a command with > to escape the console sandbox, and access everything in]]
		print [[the running server. Great fun, but be careful not to break anything :)]]
	elseif section == "columns" then
		print [[The columns shown by c2s:show() and s2s:show() can be customizied via the]]
		print [['columns' argument as described here.]]
		print [[]]
		print [[Columns can be specified either as "id jid ipv" or as {"id", "jid", "ipv"}.]]
		print [[Available columns are:]]
		local meta_columns = {
			{ title = "ID"; width = 5 };
			{ title = "Column Title"; width = 12 };
			{ title = "Description"; width = 12 };
		};
		-- auto-adjust widths
		for column, spec in pairs(available_columns) do
			meta_columns[1].width = math.max(meta_columns[1].width or 0, #column);
			meta_columns[2].width = math.max(meta_columns[2].width or 0, #(spec.title or ""));
			meta_columns[3].width = math.max(meta_columns[3].width or 0, #(spec.description or ""));
		end
		local row = format_table(meta_columns, session.width)
		print(row());
		for column, spec in iterators.sorted_pairs(available_columns) do
			print(row({ column, spec.title, spec.description }));
		end
		print [[]]
		print [[Most fields on the internal session structures can also be used as columns]]
		-- Also, you can pass a table column specification directly, with mapper callback and all
	end
end

-- Session environment --
-- Anything in def_env will be accessible within the session as a global variable

--luacheck: ignore 212/self
local serialize_defaults = module:get_option("console_prettyprint_settings",
	{ fatal = false; unquoted = true; maxdepth = 2; table_iterator = "pairs" })

def_env.output = {};
function def_env.output:configure(opts)
	if type(opts) ~= "table" then
		opts = { preset = opts };
	end
	if not opts.fallback then
		-- XXX Error message passed to fallback is lost, does it matter?
		opts.fallback = tostring;
	end
	for k,v in pairs(serialize_defaults) do
		if opts[k] == nil then
			opts[k] = v;
		end
	end
	if opts.table_iterator == "pairs" then
		opts.table_iterator = pairs;
	elseif type(opts.table_iterator) ~= "function" then
		opts.table_iterator = nil; -- rawpairs is the default
	end
	self.session.serialize = serialization.new(opts);
end

def_env.server = {};

function def_env.server:insane_reload()
	prosody.unlock_globals();
	dofile "prosody"
	prosody = _G.prosody;
	return true, "Server reloaded";
end

function def_env.server:version()
	return true, tostring(prosody.version or "unknown");
end

function def_env.server:uptime()
	local t = os.time()-prosody.start_time;
	local seconds = t%60;
	t = (t - seconds)/60;
	local minutes = t%60;
	t = (t - minutes)/60;
	local hours = t%24;
	t = (t - hours)/24;
	local days = t;
	return true, string.format("This server has been running for %d day%s, %d hour%s and %d minute%s (since %s)",
		days, (days ~= 1 and "s") or "", hours, (hours ~= 1 and "s") or "",
		minutes, (minutes ~= 1 and "s") or "", os.date("%c", prosody.start_time));
end

function def_env.server:shutdown(reason, code)
	prosody.shutdown(reason, code);
	return true, "Shutdown initiated";
end

local function human(kb)
	return format_number(kb*1024, "B", "b");
end

function def_env.server:memory()
	if not has_pposix or not pposix.meminfo then
		return true, "Lua is using "..human(collectgarbage("count"));
	end
	local mem, lua_mem = pposix.meminfo(), collectgarbage("count");
	local print = self.session.print;
	print("Process: "..human((mem.allocated+mem.allocated_mmap)/1024));
	print("   Used: "..human(mem.used/1024).." ("..human(lua_mem).." by Lua)");
	print("   Free: "..human(mem.unused/1024).." ("..human(mem.returnable/1024).." returnable)");
	return true, "OK";
end

def_env.module = {};

local function get_hosts_set(hosts)
	if type(hosts) == "table" then
		if hosts[1] then
			return set.new(hosts);
		elseif hosts._items then
			return hosts;
		end
	elseif type(hosts) == "string" then
		return set.new { hosts };
	elseif hosts == nil then
		return set.new(array.collect(keys(prosody.hosts)));
	end
end

-- Hosts with a module or all virtualhosts if no module given
-- matching modules_enabled in the global section
local function get_hosts_with_module(hosts, module)
	local hosts_set = get_hosts_set(hosts)
	/ function (host)
			if module then
				-- Module given, filter in hosts with this module loaded
				if modulemanager.is_loaded(host, module) then
					return host;
				else
					return nil;
				end
			end
			if not hosts then
				-- No hosts given, filter in VirtualHosts
				if prosody.hosts[host].type == "local" then
					return host;
				else
					return nil
				end
			end;
			-- No module given, but hosts are, don't filter at all
			return host;
		end;
	if module and modulemanager.get_module("*", module) then
		hosts_set:add("*");
	end
	return hosts_set;
end

function def_env.module:info(name, hosts)
	if not name then
		return nil, "module name expected";
	end
	local print = self.session.print;
	hosts = get_hosts_with_module(hosts, name);
	if hosts:empty() then
		return false, "mod_" .. name .. " does not appear to be loaded on the specified hosts";
	end

	local function item_name(item) return item.name; end

	local function task_timefmt(t)
		if not t then
			return "no last run time"
		elseif os.difftime(os.time(), t) < 86400 then
			return os.date("last run today at %H:%M", t);
		else
			return os.date("last run %A at %H:%M", t);
		end
	end

	local friendly_descriptions = {
		["adhoc-provider"] = "Ad-hoc commands",
		["auth-provider"] = "Authentication provider",
		["http-provider"] = "HTTP services",
		["net-provider"] = "Network service",
		["storage-provider"] = "Storage driver",
		["measure"] = "Legacy metrics",
		["metric"] = "Metrics",
		["task"] = "Periodic task",
	};
	local item_formatters = {
		["feature"] = tostring,
		["identity"] = function(ident) return ident.type .. "/" .. ident.category; end,
		["adhoc-provider"] = item_name,
		["auth-provider"] = item_name,
		["storage-provider"] = item_name,
		["http-provider"] = function(item, mod) return mod:http_url(item.name, item.default_path); end,
		["net-provider"] = function(item)
			local service_name = item.name;
			local ports_list = {};
			for _, interface, port in portmanager.get_active_services():iter(service_name, nil, nil) do
				table.insert(ports_list, "["..interface.."]:"..port);
			end
			if not ports_list[1] then
				return service_name..": not listening on any ports";
			end
			return service_name..": "..table.concat(ports_list, ", ");
		end,
		["measure"] = function(item) return item.name .. " (" .. suf(item.conf and item.conf.unit, " ") .. item.type .. ")"; end,
		["metric"] = function(item)
			return ("%s (%s%s)%s"):format(item.name, suf(item.mf.unit, " "), item.mf.type_, pre(": ", item.mf.description));
		end,
		["task"] = function (item) return string.format("%s (%s, %s)", item.name or item.id, item.when, task_timefmt(item.last)); end
	};

	for host in hosts do
		local mod = modulemanager.get_module(host, name);
		if mod.module.host == "*" then
			print("in global context");
		else
			print("on " .. tostring(prosody.hosts[mod.module.host]));
		end
		print("  path: " .. (mod.module.path or "n/a"));
		if mod.module.status_message then
			print("  status: [" .. mod.module.status_type .. "] " .. mod.module.status_message);
		end
		if mod.module.items and next(mod.module.items) ~= nil then
			print("  provides:");
			for kind, items in pairs(mod.module.items) do
				local label = friendly_descriptions[kind] or kind:gsub("%-", " "):gsub("^%a", string.upper);
				print(string.format("  - %s (%d item%s)", label, #items, #items > 1 and "s" or ""));
				local formatter = item_formatters[kind];
				if formatter then
					for _, item in ipairs(items) do
						print("    - " .. formatter(item, mod.module));
					end
				end
			end
		end
		if mod.module.dependencies and next(mod.module.dependencies) ~= nil then
			print("  dependencies:");
			for dep in pairs(mod.module.dependencies) do
				print("  - mod_" .. dep);
			end
		end
	end
	return true;
end

function def_env.module:load(name, hosts)
	hosts = get_hosts_with_module(hosts);

	-- Load the module for each host
	local ok, err, count, mod = true, nil, 0;
	for host in hosts do
		if (not modulemanager.is_loaded(host, name)) then
			mod, err = modulemanager.load(host, name);
			if not mod then
				ok = false;
				if err == "global-module-already-loaded" then
					if count > 0 then
						ok, err, count = true, nil, 1;
					end
					break;
				end
				self.session.print(err or "Unknown error loading module");
			else
				count = count + 1;
				self.session.print("Loaded for "..mod.module.host);
			end
		end
	end

	return ok, (ok and "Module loaded onto "..count.." host"..(count ~= 1 and "s" or "")) or ("Last error: "..tostring(err));
end

function def_env.module:unload(name, hosts)
	hosts = get_hosts_with_module(hosts, name);

	-- Unload the module for each host
	local ok, err, count = true, nil, 0;
	for host in hosts do
		if modulemanager.is_loaded(host, name) then
			ok, err = modulemanager.unload(host, name);
			if not ok then
				ok = false;
				self.session.print(err or "Unknown error unloading module");
			else
				count = count + 1;
				self.session.print("Unloaded from "..host);
			end
		end
	end
	return ok, (ok and "Module unloaded from "..count.." host"..(count ~= 1 and "s" or "")) or ("Last error: "..tostring(err));
end

local function _sort_hosts(a, b)
	if a == "*" then return true
	elseif b == "*" then return false
	else return a:gsub("[^.]+", string.reverse):reverse() < b:gsub("[^.]+", string.reverse):reverse(); end
end

function def_env.module:reload(name, hosts)
	hosts = array.collect(get_hosts_with_module(hosts, name)):sort(_sort_hosts)

	-- Reload the module for each host
	local ok, err, count = true, nil, 0;
	for _, host in ipairs(hosts) do
		if modulemanager.is_loaded(host, name) then
			ok, err = modulemanager.reload(host, name);
			if not ok then
				ok = false;
				self.session.print(err or "Unknown error reloading module");
			else
				count = count + 1;
				if ok == nil then
					ok = true;
				end
				self.session.print("Reloaded on "..host);
			end
		end
	end
	return ok, (ok and "Module reloaded on "..count.." host"..(count ~= 1 and "s" or "")) or ("Last error: "..tostring(err));
end

function def_env.module:list(hosts)
	hosts = array.collect(set.new({ not hosts and "*" or nil }) + get_hosts_set(hosts)):sort(_sort_hosts);

	local print = self.session.print;
	for _, host in ipairs(hosts) do
		print((host == "*" and "Global" or host)..":");
		local modules = array.collect(keys(modulemanager.get_modules(host) or {})):sort();
		if #modules == 0 then
			if prosody.hosts[host] then
				print("    No modules loaded");
			else
				print("    Host not found");
			end
		else
			for _, name in ipairs(modules) do
				local status, status_text = modulemanager.get_module(host, name).module:get_status();
				local status_summary = "";
				if status == "warn" or status == "error" then
					status_summary = (" (%s: %s)"):format(status, status_text);
				end
				print(("    %s%s"):format(name, status_summary));
			end
		end
	end
end

def_env.config = {};
function def_env.config:load(filename, format)
	local config_load = require "core.configmanager".load;
	local ok, err = config_load(filename, format);
	if not ok then
		return false, err or "Unknown error loading config";
	end
	return true, "Config loaded";
end

function def_env.config:get(host, key)
	if key == nil then
		host, key = "*", host;
	end
	local config_get = require "core.configmanager".get
	return true, serialize_config(config_get(host, key));
end

function def_env.config:reload()
	local ok, err = prosody.reload_config();
	return ok, (ok and "Config reloaded (you may need to reload modules to take effect)") or tostring(err);
end

def_env.c2s = {};

local function get_jid(session)
	if session.username then
		return session.full_jid or jid_join(session.username, session.host, session.resource);
	end

	local conn = session.conn;
	local ip = session.ip or "?";
	local clientport = conn and conn:clientport() or "?";
	local serverip = conn and conn.server and conn:server():ip() or "?";
	local serverport = conn and conn:serverport() or "?"
	return jid_join("["..ip.."]:"..clientport, session.host or "["..serverip.."]:"..serverport);
end

local function get_c2s()
	local c2s = array.collect(values(prosody.full_sessions));
	c2s:append(array.collect(values(module:shared"/*/c2s/sessions")));
	c2s:append(array.collect(values(module:shared"/*/bosh/sessions")));
	c2s:unique();
	return c2s;
end

local function _sort_by_jid(a, b)
	if a.host == b.host then
		if a.username == b.username then return (a.resource or "") > (b.resource or ""); end
		return (a.username or "") > (b.username or "");
	end
	return _sort_hosts(a.host or "", b.host or "");
end

local function show_c2s(callback)
	get_c2s():sort(_sort_by_jid):map(function (session)
		callback(get_jid(session), session)
	end);
end

function def_env.c2s:count()
	local c2s = get_c2s();
	return true, "Total: "..  #c2s .." clients";
end

local function get_s2s_hosts(session) --> local,remote
	if session.direction == "outgoing" then
		return session.host or session.from_host, session.to_host;
	elseif session.direction == "incoming" then
		return session.host or session.to_host, session.from_host;
	end
end

available_columns = {
	jid = {
		title = "JID";
		description = "Full JID of user session";
		width = 32;
		key = "full_jid";
		mapper = function(full_jid, session) return full_jid or get_jid(session) end;
	};
	host = {
		title = "Host";
		description = "Local hostname";
		key = "host";
		width = 22;
		mapper = function(host, session)
			return host or get_s2s_hosts(session) or "?";
		end;
	};
	remote = {
		title = "Remote";
		description = "Remote hostname";
		width = 22;
		mapper = function(_, session)
			return select(2, get_s2s_hosts(session));
		end;
	};
	port = {
		title = "Port";
		description = "Server port used";
		width = 5;
		align = "right";
		key = "conn";
		mapper = function(conn)
			if conn then
				return conn:serverport();
			end
		end;
	};
	dir = {
		title = "Dir";
		description = "Direction of server-to-server connection";
		width = 3;
		key = "direction";
		mapper = function(dir, session)
			if session.incoming and session.outgoing then return "<->"; end
			if dir == "outgoing" then return "-->"; end
			if dir == "incoming" then return "<--"; end
		end;
	};
	id = { title = "Session ID"; description = "Internal session ID used in logging"; width = 20; key = "id" };
	type = { title = "Type"; description = "Session type"; width = #"c2s_unauthed"; key = "type" };
	method = {
		title = "Method";
		description = "Connection method";
		width = 10;
		mapper = function(_, session)
			if session.bosh_version then
				return "BOSH";
			elseif session.websocket_request then
				return "WebSocket";
			else
				return "TCP";
			end
		end;
	};
	ipv = {
		title = "IPv";
		description = "Internet Protocol version (4 or 6)";
		width = 4;
		key = "ip";
		mapper = function(ip) if ip then return ip:find(":") and "IPv6" or "IPv4"; end end;
	};
	ip = { title = "IP address"; description = "IP address the session connected from"; width = 40; key = "ip" };
	status = {
		title = "Status";
		description = "Presence status";
		width = 6;
		key = "presence";
		mapper = function(p)
			if not p then return ""; end
			return p:get_child_text("show") or "online";
		end;
	};
	secure = {
		title = "Security";
		description = "TLS version or security status";
		key = "conn";
		width = 8;
		mapper = function(conn, session)
			if not session.secure then return "insecure"; end
			if not conn or not conn:ssl() then return "secure" end
			local tls_info = conn.ssl_info and conn:ssl_info();
			return tls_info and tls_info.protocol or "secure";
		end;
	};
	encryption = {
		title = "Encryption";
		description = "Encryption algorithm used (TLS cipher suite)";
		width = 30;
		key = "conn";
		mapper = function(conn)
<<<<<<< HEAD
			local info = conn and conn.ssl_info and conn:ssl_info();
=======
			local sock = conn and conn:socket();
			local info = sock and sock.info and sock:info();
>>>>>>> 20532df5
			if info then return info.cipher end
		end;
	};
	cert = {
		title = "Certificate";
		description = "Validation status of certificate";
		key = "cert_identity_status";
		width = 11;
		mapper = function(cert_status, session)
			if cert_status then return capitalize(cert_status); end
			if session.cert_chain_status == "Invalid" then
				local cert_errors = set.new(session.cert_chain_errors[1]);
				if cert_errors:contains("certificate has expired") then
					return "Expired";
				elseif cert_errors:contains("self signed certificate") then
					return "Self-signed";
				end
				return "Untrusted";
			elseif session.cert_identity_status == "invalid" then
				return "Mismatched";
			end
			return "Unknown";
		end;
	};
	sni = {
		title = "SNI";
		description = "Hostname requested in TLS";
		width = 22;
		mapper = function(_, session)
			if not session.conn then return end
			local sock = session.conn:socket();
			return sock and sock.getsniname and sock:getsniname() or "";
		end;
	};
	alpn = {
		title = "ALPN";
		description = "Protocol requested in TLS";
		width = 11;
		mapper = function(_, session)
			if not session.conn then return end
			local sock = session.conn:socket();
			return sock and sock.getalpn and sock:getalpn() or "";
		end;
	};
	smacks = {
		title = "SM";
		description = "Stream Management (XEP-0198) status";
		key = "smacks";
		width = 11;
		mapper = function(smacks_xmlns, session)
			if not smacks_xmlns then return "no"; end
			if session.hibernating then return "hibernating"; end
			return "yes";
		end;
	};
	smacks_queue = {
		title = "SM Queue";
		description = "Length of Stream Management stanza queue";
		key = "outgoing_stanza_queue";
		width = 8;
		align = "right";
		mapper = function (queue)
			return queue and tostring(queue:count_unacked());
		end
	};
	csi = {
		title = "CSI State";
		description = "Client State Indication (XEP-0352)";
		key = "state";
		-- TODO include counter
	};
	s2s_sasl = {
		title = "SASL";
		description = "Server authentication status";
		key = "external_auth";
		width = 10;
		mapper = capitalize
	};
	dialback = {
		title = "Dialback";
		description = "Legacy server verification";
		key = "dialback_key";
		width = 13;
		mapper = function (dialback_key, session)
			if not dialback_key then
				if session.type == "s2sin" or session.type == "s2sout" then
					return "Not used";
				end
				return "Not initiated";
			elseif session.type == "s2sin_unauthed" or session.type == "s2sout_unauthed" then
				return "Initiated";
			else
				return "Completed";
			end
		end
	};
	role = {
		title = "Role";
		description = "Session role";
		width = 20;
		key = "role";
		mapper = function(role)
			return role and role.name;
		end;
	}
};

local function get_colspec(colspec, default)
	if type(colspec) == "string" then colspec = array(colspec:gmatch("%S+")); end
	local columns = {};
	for i, col in pairs(colspec or default) do
		if type(col) == "string" then
			columns[i] = available_columns[col] or { title = capitalize(col); width = 20; key = col };
		elseif type(col) ~= "table" then
			return false, ("argument %d: expected string|table but got %s"):format(i, type(col));
		else
			columns[i] = col;
		end
	end

	return columns;
end

function def_env.c2s:show(match_jid, colspec)
	local print = self.session.print;
	local columns = get_colspec(colspec, { "id"; "jid"; "role"; "ipv"; "status"; "secure"; "smacks"; "csi" });
	local row = format_table(columns, self.session.width);

	local function match(session)
		local jid = get_jid(session)
		return (not match_jid) or jid == match_jid;
	end

	local group_by_host = true;
	for _, col in ipairs(columns) do
		if col.key == "full_jid" or col.key == "host" then
			group_by_host = false;
			break
		end
	end

	if not group_by_host then print(row()); end
	local currenthost = nil;

	local c2s_sessions = get_c2s();
	local total_count = #c2s_sessions;
	c2s_sessions:filter(match):sort(_sort_by_jid);
	local shown_count = #c2s_sessions;
	for _, session in ipairs(c2s_sessions) do
		if group_by_host and session.host ~= currenthost then
			currenthost = session.host;
			print("#",prosody.hosts[currenthost] or "Unknown host");
			print(row());
		end

		print(row(session));
	end
	if total_count ~= shown_count then
		return true, ("%d out of %d c2s sessions shown"):format(shown_count, total_count);
	end
	return true, ("%d c2s sessions shown"):format(total_count);
end

function def_env.c2s:show_tls(match_jid)
	return self:show(match_jid, { "jid"; "id"; "secure"; "encryption" });
end

local function build_reason(text, condition)
	if text or condition then
		return {
			text = text,
			condition = condition or "undefined-condition",
		};
	end
end

function def_env.c2s:close(match_jid, text, condition)
	local count = 0;
	show_c2s(function (jid, session)
		if jid == match_jid or jid_bare(jid) == match_jid then
			count = count + 1;
			session:close(build_reason(text, condition));
		end
	end);
	return true, "Total: "..count.." sessions closed";
end

function def_env.c2s:closeall(text, condition)
	local count = 0;
	--luacheck: ignore 212/jid
	show_c2s(function (jid, session)
		count = count + 1;
		session:close(build_reason(text, condition));
	end);
	return true, "Total: "..count.." sessions closed";
end


def_env.s2s = {};
local function _sort_s2s(a, b)
	local a_local, a_remote = get_s2s_hosts(a);
	local b_local, b_remote = get_s2s_hosts(b);
	if (a_local or "") == (b_local or "") then return _sort_hosts(a_remote or "", b_remote or ""); end
	return _sort_hosts(a_local or "", b_local or "");
end

function def_env.s2s:show(match_jid, colspec)
	local print = self.session.print;
	local columns = get_colspec(colspec, { "id"; "host"; "dir"; "remote"; "ipv"; "secure"; "s2s_sasl"; "dialback" });
	local row = format_table(columns, self.session.width);

	local function match(session)
		local host, remote = get_s2s_hosts(session);
		return not match_jid or host == match_jid or remote == match_jid;
	end

	local group_by_host = true;
	local currenthost = nil;
	for _, col in ipairs(columns) do
		if col.key == "host" then
			group_by_host = false;
			break
		end
	end

	if not group_by_host then print(row()); end

	local s2s_sessions = array(iterators.values(module:shared"/*/s2s/sessions"));
	local total_count = #s2s_sessions;
	s2s_sessions:filter(match):sort(_sort_s2s);
	local shown_count = #s2s_sessions;

	for _, session in ipairs(s2s_sessions) do
		if group_by_host and currenthost ~= get_s2s_hosts(session) then
			currenthost = get_s2s_hosts(session);
			print("#",prosody.hosts[currenthost] or "Unknown host");
			print(row());
		end

		print(row(session));
	end
	if total_count ~= shown_count then
		return true, ("%d out of %d s2s connections shown"):format(shown_count, total_count);
	end
	return true, ("%d s2s connections shown"):format(total_count);
end

function def_env.s2s:show_tls(match_jid)
	return self:show(match_jid, { "id"; "host"; "dir"; "remote"; "secure"; "encryption"; "cert" });
end

local function print_subject(print, subject)
	for _, entry in ipairs(subject) do
		print(
			("    %s: %q"):format(
				entry.name or entry.oid,
				entry.value:gsub("[\r\n%z%c]", " ")
			)
		);
	end
end

-- As much as it pains me to use the 0-based depths that OpenSSL does,
-- I think there's going to be more confusion among operators if we
-- break from that.
local function print_errors(print, errors)
	for depth, t in pairs(errors) do
		print(
			("    %d: %s"):format(
				depth-1,
				table.concat(t, "\n|        ")
			)
		);
	end
end

function def_env.s2s:showcert(domain)
	local print = self.session.print;
	local s2s_sessions = module:shared"/*/s2s/sessions";
	local domain_sessions = set.new(array.collect(values(s2s_sessions)))
		/function(session) return (session.to_host == domain or session.from_host == domain) and session or nil; end;
	local cert_set = {};
	for session in domain_sessions do
		local conn = session.conn;
		conn = conn and conn:socket();
		if not conn.getpeerchain then
			if conn.dohandshake then
				error("This version of LuaSec does not support certificate viewing");
			end
		else
			local cert = conn:getpeercertificate();
			if cert then
				local certs = conn:getpeerchain();
				local digest = cert:digest("sha1");
				if not cert_set[digest] then
					local chain_valid, chain_errors = conn:getpeerverification();
					cert_set[digest] = {
						{
						  from = session.from_host,
						  to = session.to_host,
						  direction = session.direction
						};
						chain_valid = chain_valid;
						chain_errors = chain_errors;
						certs = certs;
					};
				else
					table.insert(cert_set[digest], {
						from = session.from_host,
						to = session.to_host,
						direction = session.direction
					});
				end
			end
		end
	end
	local domain_certs = array.collect(values(cert_set));
	-- Phew. We now have a array of unique certificates presented by domain.
	local n_certs = #domain_certs;

	if n_certs == 0 then
		return "No certificates found for "..domain;
	end

	local function _capitalize_and_colon(byte)
		return string.upper(byte)..":";
	end
	local function pretty_fingerprint(hash)
		return hash:gsub("..", _capitalize_and_colon):sub(1, -2);
	end

	for cert_info in values(domain_certs) do
		local certs = cert_info.certs;
		local cert = certs[1];
		print("---")
		print("Fingerprint (SHA1): "..pretty_fingerprint(cert:digest("sha1")));
		print("");
		local n_streams = #cert_info;
		print("Currently used on "..n_streams.." stream"..(n_streams==1 and "" or "s")..":");
		for _, stream in ipairs(cert_info) do
			if stream.direction == "incoming" then
				print("    "..stream.to.." <- "..stream.from);
			else
				print("    "..stream.from.." -> "..stream.to);
			end
		end
		print("");
		local chain_valid, errors = cert_info.chain_valid, cert_info.chain_errors;
		local valid_identity = cert_verify_identity(domain, "xmpp-server", cert);
		if chain_valid then
			print("Trusted certificate: Yes");
		else
			print("Trusted certificate: No");
			print_errors(print, errors);
		end
		print("");
		print("Issuer: ");
		print_subject(print, cert:issuer());
		print("");
		print("Valid for "..domain..": "..(valid_identity and "Yes" or "No"));
		print("Subject:");
		print_subject(print, cert:subject());
	end
	print("---");
	return ("Showing "..n_certs.." certificate"
		..(n_certs==1 and "" or "s")
		.." presented by "..domain..".");
end

function def_env.s2s:close(from, to, text, condition)
	local print, count = self.session.print, 0;
	local s2s_sessions = module:shared"/*/s2s/sessions";

	local match_id;
	if from and not to then
		match_id, from = from, nil;
	elseif not to then
		return false, "Syntax: s2s:close('from', 'to') - Closes all s2s sessions from 'from' to 'to'";
	elseif from == to then
		return false, "Both from and to are the same... you can't do that :)";
	end

	for _, session in pairs(s2s_sessions) do
		local id = session.id or (session.type..tostring(session):match("[a-f0-9]+$"));
		if (match_id and match_id == id)
		or (session.from_host == from and session.to_host == to) then
			print(("Closing connection from %s to %s [%s]"):format(session.from_host, session.to_host, id));
			(session.close or s2smanager.destroy_session)(session, build_reason(text, condition));
			count = count + 1 ;
		end
	end
	return true, "Closed "..count.." s2s session"..((count == 1 and "") or "s");
end

function def_env.s2s:closeall(host, text, condition)
	local count = 0;
	local s2s_sessions = module:shared"/*/s2s/sessions";
	for _,session in pairs(s2s_sessions) do
		if not host or session.from_host == host or session.to_host == host then
			session:close(build_reason(text, condition));
			count = count + 1;
		end
	end
	if count == 0 then return false, "No sessions to close.";
	else return true, "Closed "..count.." s2s session"..((count == 1 and "") or "s"); end
end

def_env.host = {}; def_env.hosts = def_env.host;

function def_env.host:activate(hostname, config)
	return hostmanager.activate(hostname, config);
end
function def_env.host:deactivate(hostname, reason)
	return hostmanager.deactivate(hostname, reason);
end

function def_env.host:list()
	local print = self.session.print;
	local i = 0;
	local host_type;
	for host, host_session in iterators.sorted_pairs(prosody.hosts, _sort_hosts) do
		i = i + 1;
		host_type = host_session.type;
		if host_type == "local" then
			print(host);
		else
			host_type = module:context(host):get_option_string("component_module", host_type);
			if host_type ~= "component" then
				host_type = host_type .. " component";
			end
			print(("%s (%s)"):format(host, host_type));
		end
	end
	return true, i.." hosts";
end

def_env.port = {};

function def_env.port:list()
	local print = self.session.print;
	local services = portmanager.get_active_services().data;
	local n_services, n_ports = 0, 0;
	for service, interfaces in iterators.sorted_pairs(services) do
		n_services = n_services + 1;
		local ports_list = {};
		for interface, ports in pairs(interfaces) do
			for port in pairs(ports) do
				table.insert(ports_list, "["..interface.."]:"..port);
			end
		end
		n_ports = n_ports + #ports_list;
		print(service..": "..table.concat(ports_list, ", "));
	end
	return true, n_services.." services listening on "..n_ports.." ports";
end

function def_env.port:close(close_port, close_interface)
	close_port = assert(tonumber(close_port), "Invalid port number");
	local n_closed = 0;
	local services = portmanager.get_active_services().data;
	for service, interfaces in pairs(services) do -- luacheck: ignore 213
		for interface, ports in pairs(interfaces) do
			if not close_interface or close_interface == interface then
				if ports[close_port] then
					self.session.print("Closing ["..interface.."]:"..close_port.."...");
					local ok, err = portmanager.close(interface, close_port)
					if not ok then
						self.session.print("Failed to close "..interface.." "..close_port..": "..err);
					else
						n_closed = n_closed + 1;
					end
				end
			end
		end
	end
	return true, "Closed "..n_closed.." ports";
end

def_env.muc = {};

local console_room_mt = {
	__index = function (self, k) return self.room[k]; end;
	__tostring = function (self)
		return "MUC room <"..self.room.jid..">";
	end;
};

local function check_muc(jid)
	local room_name, host = jid_split(jid);
	if not prosody.hosts[host] then
		return nil, "No such host: "..host;
	elseif not prosody.hosts[host].modules.muc then
		return nil, "Host '"..host.."' is not a MUC service";
	end
	return room_name, host;
end

function def_env.muc:create(room_jid, config)
	local room_name, host = check_muc(room_jid);
	if not room_name then
		return room_name, host;
	end
	if not room_name then return nil, host end
	if config ~= nil and type(config) ~= "table" then return nil, "Config must be a table"; end
	if prosody.hosts[host].modules.muc.get_room_from_jid(room_jid) then return nil, "Room exists already" end
	return prosody.hosts[host].modules.muc.create_room(room_jid, config);
end

function def_env.muc:room(room_jid)
	local room_name, host = check_muc(room_jid);
	if not room_name then
		return room_name, host;
	end
	local room_obj = prosody.hosts[host].modules.muc.get_room_from_jid(room_jid);
	if not room_obj then
		return nil, "No such room: "..room_jid;
	end
	return setmetatable({ room = room_obj }, console_room_mt);
end

function def_env.muc:list(host)
	local host_session = prosody.hosts[host];
	if not host_session or not host_session.modules.muc then
		return nil, "Please supply the address of a local MUC component";
	end
	local print = self.session.print;
	local c = 0;
	for room in host_session.modules.muc.each_room() do
		print(room.jid);
		c = c + 1;
	end
	return true, c.." rooms";
end

local um = require"core.usermanager";

def_env.user = {};
function def_env.user:create(jid, password, role)
	local username, host = jid_split(jid);
	if not prosody.hosts[host] then
		return nil, "No such host: "..host;
	elseif um.user_exists(username, host) then
		return nil, "User exists";
	end
	local ok, err = um.create_user(username, nil, host);
	if not ok then
		return nil, "Could not create user: "..err;
	end

	if role then
		local role_ok, rerr = um.set_user_role(jid, host, role);
		if not role_ok then
			return nil, "Could not set role: " .. tostring(rerr);
		end
	end

	local ok, err = um.set_password(username, password, host, nil);
	if not ok then
		return nil, "Could not set password for user: "..err;
	end

	return true, "User created";
end

function def_env.user:delete(jid)
	local username, host = jid_split(jid);
	if not prosody.hosts[host] then
		return nil, "No such host: "..host;
	elseif not um.user_exists(username, host) then
		return nil, "No such user";
	end
	local ok, err = um.delete_user(username, host);
	if ok then
		return true, "User deleted";
	else
		return nil, "Could not delete user: "..err;
	end
end

function def_env.user:password(jid, password)
	local username, host = jid_split(jid);
	if not prosody.hosts[host] then
		return nil, "No such host: "..host;
	elseif not um.user_exists(username, host) then
		return nil, "No such user";
	end
	local ok, err = um.set_password(username, password, host, nil);
	if ok then
		return true, "User password changed";
	else
		return nil, "Could not change password for user: "..err;
	end
end

function def_env.user:role(jid, host)
	local print = self.session.print;
	local username, userhost = jid_split(jid);
	if host == nil then host = userhost; end
	if not prosody.hosts[host] then
		return nil, "No such host: "..host;
	elseif prosody.hosts[userhost] and not um.user_exists(username, userhost) then
		return nil, "No such user";
	end

	local primary_role = um.get_user_role(username, host);
	local secondary_roles = um.get_user_secondary_roles(username, host);

	print(primary_role and primary_role.name or "<none>");

	local count = primary_role and 1 or 0;
	for role_name in pairs(secondary_roles or {}) do
		count = count + 1;
		print(role_name.." (secondary)");
	end

	return true, count == 1 and "1 role" or count.." roles";
end
def_env.user.roles = def_env.user.role;

-- user:setrole("someone@example.com", "example.com", "prosody:admin")
-- user:setrole("someone@example.com", "prosody:admin")
function def_env.user:setrole(jid, host, new_role)
	local username, userhost = jid_split(jid);
	if new_role == nil then host, new_role = userhost, host; end
	if not prosody.hosts[host] then
		return nil, "No such host: "..host;
	elseif prosody.hosts[userhost] and not um.user_exists(username, userhost) then
		return nil, "No such user";
	end
	return um.set_user_role(username, host, new_role);
end

function def_env.user:addrole(jid, host, new_role)
	local username, userhost = jid_split(jid);
	if new_role == nil then host, new_role = userhost, host; end
	if not prosody.hosts[host] then
		return nil, "No such host: "..host;
	elseif prosody.hosts[userhost] and not um.user_exists(username, userhost) then
		return nil, "No such user";
	end
	return um.add_user_secondary_role(username, host, new_role);
end

function def_env.user:delrole(jid, host, role_name)
	local username, userhost = jid_split(jid);
	if role_name == nil then host, role_name = userhost, host; end
	if not prosody.hosts[host] then
		return nil, "No such host: "..host;
	elseif prosody.hosts[userhost] and not um.user_exists(username, userhost) then
		return nil, "No such user";
	end
	return um.remove_user_secondary_role(username, host, role_name);
end

-- TODO switch to table view, include roles
function def_env.user:list(host, pat)
	if not host then
		return nil, "No host given";
	elseif not prosody.hosts[host] then
		return nil, "No such host";
	end
	local print = self.session.print;
	local total, matches = 0, 0;
	for user in um.users(host) do
		if not pat or user:match(pat) then
			print(user.."@"..host);
			matches = matches + 1;
		end
		total = total + 1;
	end
	return true, "Showing "..(pat and (matches.." of ") or "all " )..total.." users";
end

def_env.xmpp = {};

local new_id = require "util.id".medium;
function def_env.xmpp:ping(localhost, remotehost, timeout)
	localhost = select(2, jid_split(localhost));
	remotehost = select(2, jid_split(remotehost));
	if not localhost then
		return nil, "Invalid sender hostname";
	elseif not prosody.hosts[localhost] then
		return nil, "No such local host";
	end
	if not remotehost then
		return nil, "Invalid destination hostname";
	elseif prosody.hosts[remotehost] then
		return nil, "Both hosts are local";
	end
	local iq = st.iq{ from=localhost, to=remotehost, type="get", id=new_id()}
			:tag("ping", {xmlns="urn:xmpp:ping"});
	local time_start = time.now();
	local print = self.session.print;
	local function onchange(what)
		return function(event)
			local s2s_session = event.session;
			if (s2s_session.from_host == localhost and s2s_session.to_host == remotehost)
				or (s2s_session.to_host == localhost and s2s_session.from_host == remotehost) then
				local dir = available_columns.dir.mapper(s2s_session.direction, s2s_session);
				print(("Session %s (%s%s%s) %s (%gs)"):format(s2s_session.id, localhost, dir, remotehost, what,
					time.now() - time_start));
			elseif s2s_session.type == "s2sin_unauthed" and s2s_session.to_host == nil and s2s_session.from_host == nil then
				print(("Session %s %s (%gs)"):format(s2s_session.id, what, time.now() - time_start));
			end
		end
	end
	local onconnected = onchange("connected");
	local onauthenticated = onchange("authenticated");
	local onestablished = onchange("established");
	local ondestroyed = onchange("destroyed");
	module:hook("s2s-connected", onconnected, 1);
	module:context(localhost):hook("s2s-authenticated", onauthenticated, 1);
	module:hook("s2sout-established", onestablished, 1);
	module:hook("s2sin-established", onestablished, 1);
	module:hook("s2s-destroyed", ondestroyed, 1);
	return module:context(localhost):send_iq(iq, nil, timeout):finally(function()
		module:unhook("s2s-connected", onconnected, 1);
		module:context(localhost):unhook("s2s-authenticated", onauthenticated);
		module:unhook("s2sout-established", onestablished);
		module:unhook("s2sin-established", onestablished);
		module:unhook("s2s-destroyed", ondestroyed);
	end):next(function(pong)
		return ("pong from %s on %s in %gs"):format(pong.stanza.attr.from, pong.origin.id, time.now() - time_start);
	end);
end

def_env.dns = {};
local adns = require"net.adns";

local function get_resolver(session)
	local resolver = session.dns_resolver;
	if not resolver then
		resolver = adns.resolver();
		session.dns_resolver = resolver;
	end
	return resolver;
end

function def_env.dns:lookup(name, typ, class)
	local resolver = get_resolver(self.session);
	return resolver:lookup_promise(name, typ, class)
end

function def_env.dns:addnameserver(...)
	local resolver = get_resolver(self.session);
	resolver._resolver:addnameserver(...)
	return true
end

function def_env.dns:setnameserver(...)
	local resolver = get_resolver(self.session);
	resolver._resolver:setnameserver(...)
	return true
end

function def_env.dns:purge()
	local resolver = get_resolver(self.session);
	resolver._resolver:purge()
	return true
end

function def_env.dns:cache()
	local resolver = get_resolver(self.session);
	return true, "Cache:\n"..tostring(resolver._resolver.cache)
end

def_env.http = {};

function def_env.http:list(hosts)
	local print = self.session.print;
	hosts = array.collect(set.new({ not hosts and "*" or nil }) + get_hosts_set(hosts)):sort(_sort_hosts);
	local output = format_table({
			{ title = "Module", width = "20%" },
			{ title = "URL", width = "80%" },
		}, self.session.width);

	for _, host in ipairs(hosts) do
		local http_apps = modulemanager.get_items("http-provider", host);
		if #http_apps > 0 then
			local http_host = module:context(host):get_option_string("http_host");
			if host == "*" then
				print("Global HTTP endpoints available on all hosts:");
			else
				print("HTTP endpoints on "..host..(http_host and (" (using "..http_host.."):") or ":"));
			end
			print(output());
			for _, provider in ipairs(http_apps) do
				local mod = provider._provided_by;
				local url = module:context(host):http_url(provider.name, provider.default_path);
				mod = mod and "mod_"..mod or ""
				print(output{mod, url});
			end
			print("");
		end
	end

	local default_host = module:get_option_string("http_default_host");
	if not default_host then
		print("HTTP requests to unknown hosts will return 404 Not Found");
	else
		print("HTTP requests to unknown hosts will be handled by "..default_host);
	end
	return true;
end

def_env.watch = {};

function def_env.watch:log()
	local writing = false;
	local sink = logger.add_simple_sink(function (source, level, message)
		if writing then return; end
		writing = true;
		self.session.print(source, level, message);
		writing = false;
	end);

	while self.session.is_connected() do
		async.sleep(3);
	end
	if not logger.remove_sink(sink) then
		module:log("warn", "Unable to remove watch:log() sink");
	end
end

local stanza_watchers = module:require("mod_debug_stanzas/watcher");
function def_env.watch:stanzas(target_spec, filter_spec)
	local function handler(event_type, stanza, session)
		if stanza then
			if event_type == "sent" then
				self.session.print(("\n<!-- sent to %s -->"):format(session.id));
			elseif event_type == "received" then
				self.session.print(("\n<!-- received from %s -->"):format(session.id));
			else
				self.session.print(("\n<!-- %s (%s) -->"):format(event_type, session.id));
			end
			self.session.print(stanza);
		elseif session then
			self.session.print("\n<!-- session "..session.id.." "..event_type.." -->");
		elseif event_type then
			self.session.print("\n<!-- "..event_type.." -->");
		end
	end

	stanza_watchers.add({
		target_spec = {
			jid = target_spec;
		};
		filter_spec = filter_spec and {
			with_jid = filter_spec;
		};
	}, handler);

	while self.session.is_connected() do
		async.sleep(3);
	end

	stanza_watchers.remove(handler);
end

def_env.debug = {};

function def_env.debug:logevents(host)
	helpers.log_host_events(host);
	return true;
end

function def_env.debug:events(host, event)
	local events_obj;
	if host and host ~= "*" then
		if host == "http" then
			events_obj = require "net.http.server"._events;
		elseif not prosody.hosts[host] then
			return false, "Unknown host: "..host;
		else
			events_obj = prosody.hosts[host].events;
		end
	else
		events_obj = prosody.events;
	end
	return true, helpers.show_events(events_obj, event);
end

function def_env.debug:timers()
	local print = self.session.print;
	local add_task = require"util.timer".add_task;
	local h, params = add_task.h, add_task.params;
	local function normalize_time(t)
		return t;
	end
	local function format_time(t)
		return os.date("%F %T", math.floor(normalize_time(t)));
	end
	if h then
		print("-- util.timer");
	elseif server.timer then
		print("-- net.server.timer");
		h = server.timer.add_task.timers;
		normalize_time = server.timer.to_absolute_time or normalize_time;
	end
	if h then
		local timers = {};
		for i, id in ipairs(h.ids) do
			local t, cb = h.priorities[i], h.items[id];
			if not params then
				local param = cb.param;
				if param then
					cb = param.callback;
				else
					cb = cb.timer_callback or cb;
				end
			elseif params[id] then
				cb = params[id].callback or cb;
			end
			table.insert(timers, { format_time(t), cb });
		end
		table.sort(timers, function (a, b) return a[1] < b[1] end);
		for _, t in ipairs(timers) do
			print(t[1], t[2])
		end
	end
	if server.event_base then
		local count = 0;
		for _, v in pairs(debug.getregistry()) do
			if type(v) == "function" and v.callback and v.callback == add_task._on_timer then
				count = count + 1;
			end
		end
		print(count .. " libevent callbacks");
	end
	if h then
		local next_time = h:peek();
		if next_time then
			return true, ("Next event at %s (in %.6fs)"):format(format_time(next_time), normalize_time(next_time) - time.now());
		end
	end
	return true;
end

-- COMPAT: debug:timers() was timer:info() for some time in trunk
def_env.timer = { info = def_env.debug.timers };

def_env.stats = {};

local short_units = {
	seconds = "s",
	bytes = "B",
};

local stats_methods = {};

function stats_methods:render_single_fancy_histogram_ex(print, prefix, metric_family, metric, cumulative)
	local creation_timestamp, sum, count
	local buckets = {}
	local prev_bucket_count = 0
	for suffix, extra_labels, value in metric:iter_samples() do
		if suffix == "_created" then
			creation_timestamp = value
		elseif suffix == "_sum" then
			sum = value
		elseif suffix == "_count" then
			count = value
		elseif extra_labels then
			local bucket_threshold = extra_labels["le"]
			local bucket_count
			if cumulative then
				bucket_count = value
			else
				bucket_count = value - prev_bucket_count
				prev_bucket_count = value
			end
			if bucket_threshold == "+Inf" then
				t_insert(buckets, {threshold = 1/0, count = bucket_count})
			elseif bucket_threshold ~= nil then
				t_insert(buckets, {threshold = tonumber(bucket_threshold), count = bucket_count})
			end
		end
	end

	if #buckets == 0 or not creation_timestamp or not sum or not count then
		print("[no data or not a histogram]")
		return false
	end

	local graph_width, graph_height, wscale = #buckets, 10, 1;
	if graph_width < 8 then
		wscale = 8
	elseif graph_width < 16 then
		wscale = 4
	elseif graph_width < 32 then
		wscale = 2
	end
	local eighth_chars = "   ▁▂▃▄▅▆▇█";

	local max_bin_samples = 0
	for _, bucket in ipairs(buckets) do
		if bucket.count > max_bin_samples then
			max_bin_samples = bucket.count
		end
	end

	print("");
	print(prefix)
	print(("_"):rep(graph_width*wscale).." "..max_bin_samples);
	for row = graph_height, 1, -1 do
		local row_chars = {};
		local min_eighths, max_eighths = 8, 0;
		for i = 1, #buckets do
			local char_eighths = math.ceil(math.max(math.min((graph_height/(max_bin_samples/buckets[i].count))-(row-1), 1), 0)*8);
			if char_eighths < min_eighths then
				min_eighths = char_eighths;
			end
			if char_eighths > max_eighths then
				max_eighths = char_eighths;
			end
			if char_eighths == 0 then
				row_chars[i] = ("-"):rep(wscale);
			else
				local char = eighth_chars:sub(char_eighths*3+1, char_eighths*3+3);
				row_chars[i] = char:rep(wscale);
			end
		end
		print(table.concat(row_chars).."|- "..string.format("%.8g", math.ceil((max_bin_samples/graph_height)*(row-0.5))));
	end

	local legend_pat = string.format("%%%d.%dg", wscale-1, wscale-1)
	local row = {}
	for i = 1, #buckets do
		local threshold = buckets[i].threshold
		t_insert(row, legend_pat:format(threshold))
	end
	t_insert(row, " " .. metric_family.unit)
	print(t_concat(row, "/"))

	return true
end

function stats_methods:render_single_fancy_histogram(print, prefix, metric_family, metric)
	return self:render_single_fancy_histogram_ex(print, prefix, metric_family, metric, false)
end

function stats_methods:render_single_fancy_histogram_cf(print, prefix, metric_family, metric)
	-- cf = cumulative frequency
	return self:render_single_fancy_histogram_ex(print, prefix, metric_family, metric, true)
end

function stats_methods:cfgraph()
	for _, stat_info in ipairs(self) do
		local family_name, metric_family = unpack(stat_info, 1, 2)
		local function print(s)
			table.insert(stat_info.output, s);
		end

		if not self:render_family(print, family_name, metric_family, self.render_single_fancy_histogram_cf) then
			return self
		end
	end
	return self;
end

function stats_methods:histogram()
	for _, stat_info in ipairs(self) do
		local family_name, metric_family = unpack(stat_info, 1, 2)
		local function print(s)
			table.insert(stat_info.output, s);
		end

		if not self:render_family(print, family_name, metric_family, self.render_single_fancy_histogram) then
			return self
		end
	end
	return self;
end

function stats_methods:render_single_counter(print, prefix, metric_family, metric)
	local created_timestamp, current_value
	for suffix, _, value in metric:iter_samples() do
		if suffix == "_created" then
			created_timestamp = value
		elseif suffix == "_total" then
			current_value = value
		end
	end
	if current_value and created_timestamp then
		local base_unit = short_units[metric_family.unit] or metric_family.unit
		local unit = base_unit .. "/s"
		local factor = 1
		if base_unit == "s" then
			-- be smart!
			unit = "%"
			factor = 100
		elseif base_unit == "" then
			unit = "events/s"
		end
		print(("%-50s %s"):format(prefix, format_number(factor * current_value / (self.now - created_timestamp), unit.." [avg]")));
	end
end

function stats_methods:render_single_gauge(print, prefix, metric_family, metric)
	local current_value
	for _, _, value in metric:iter_samples() do
		current_value = value
	end
	if current_value then
		local unit = short_units[metric_family.unit] or metric_family.unit
		print(("%-50s %s"):format(prefix, format_number(current_value, unit)));
	end
end

function stats_methods:render_single_summary(print, prefix, metric_family, metric)
	local sum, count
	for suffix, _, value in metric:iter_samples() do
		if suffix == "_sum" then
			sum = value
		elseif suffix == "_count" then
			count = value
		end
	end
	if sum and count then
		local unit = short_units[metric_family.unit] or metric_family.unit
		if count == 0 then
			print(("%-50s %s"):format(prefix, "no obs."));
		else
			print(("%-50s %s"):format(prefix, format_number(sum / count, unit.."/event [avg]")));
		end
	end
end

function stats_methods:render_family(print, family_name, metric_family, render_func)
	local labelkeys = metric_family.label_keys
	if #labelkeys > 0 then
		print(family_name)
		for labelset, metric in metric_family:iter_metrics() do
			local labels = {}
			for i, k in ipairs(labelkeys) do
				local v = labelset[i]
				t_insert(labels, ("%s=%s"):format(k, v))
			end
			local prefix = "  "..t_concat(labels, " ")
			render_func(self, print, prefix, metric_family, metric)
		end
	else
		for _, metric in metric_family:iter_metrics() do
			render_func(self, print, family_name, metric_family, metric)
		end
	end
end

local function stats_tostring(stats)
	local print = stats.session.print;
	for _, stat_info in ipairs(stats) do
		if #stat_info.output > 0 then
			print("\n#"..stat_info[1]);
			print("");
			for _, v in ipairs(stat_info.output) do
				print(v);
			end
			print("");
		else
			local metric_family = stat_info[2]
			if metric_family.type_ == "counter" then
				stats:render_family(print, stat_info[1], metric_family, stats.render_single_counter)
			elseif metric_family.type_ == "gauge" or metric_family.type_ == "unknown" then
				stats:render_family(print, stat_info[1], metric_family, stats.render_single_gauge)
			elseif metric_family.type_ == "summary" or metric_family.type_ == "histogram" then
				stats:render_family(print, stat_info[1], metric_family, stats.render_single_summary)
			end
		end
	end
	return #stats.." statistics displayed";
end

local stats_mt = {__index = stats_methods, __tostring = stats_tostring }
local function new_stats_context(self)
	-- TODO: instead of now(), it might be better to take the time of the last
	-- interval, if the statistics backend is set to use periodic collection
	-- Otherwise we get strange stuff like average cpu usage decreasing until
	-- the next sample and so on.
	return setmetatable({ session = self.session, stats = true, now = time.now() }, stats_mt);
end

function def_env.stats:show(name_filter)
	local statsman = require "core.statsmanager"
	local collect = statsman.collect
	if collect then
		-- force collection if in manual mode
		collect()
	end
	local metric_registry = statsman.get_metric_registry();
	local displayed_stats = new_stats_context(self);
	for family_name, metric_family in iterators.sorted_pairs(metric_registry:get_metric_families()) do
		if not name_filter or family_name:match(name_filter) then
			table.insert(displayed_stats, {
				family_name,
				metric_family,
				output = {}
			})
		end
	end
	return displayed_stats;
end


function module.unload()
	stanza_watchers.cleanup();
end


-------------

function printbanner(session)
	local option = module:get_option_string("console_banner", "full");
	if option == "full" or option == "graphic" then
		session.print [[
                   ____                \   /     _
                    |  _ \ _ __ ___  ___  _-_   __| |_   _
                    | |_) | '__/ _ \/ __|/ _ \ / _` | | | |
                    |  __/| | | (_) \__ \ |_| | (_| | |_| |
                    |_|   |_|  \___/|___/\___/ \__,_|\__, |
                    A study in simplicity            |___/

]]
	end
	if option == "short" or option == "full" then
	session.print("Welcome to the Prosody administration console. For a list of commands, type: help");
	session.print("You may find more help on using this console in our online documentation at ");
	session.print("https://prosody.im/doc/console\n");
	end
	if option ~= "short" and option ~= "full" and option ~= "graphic" then
		session.print(option);
	end
end<|MERGE_RESOLUTION|>--- conflicted
+++ resolved
@@ -849,12 +849,7 @@
 		width = 30;
 		key = "conn";
 		mapper = function(conn)
-<<<<<<< HEAD
 			local info = conn and conn.ssl_info and conn:ssl_info();
-=======
-			local sock = conn and conn:socket();
-			local info = sock and sock.info and sock:info();
->>>>>>> 20532df5
 			if info then return info.cipher end
 		end;
 	};
