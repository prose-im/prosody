--- conflicted
+++ resolved
@@ -37,13 +37,8 @@
 local ssl_cfg_c2s, ssl_cfg_s2sout, ssl_cfg_s2sin;
 local err_c2s, err_s2sin, err_s2sout;
 
-<<<<<<< HEAD
-function module.load()
+function module.load(reload)
 	local NULL = {};
-=======
-function module.load(reload)
-	local NULL, err = {};
->>>>>>> 7c180434
 	local modhost = module.host;
 	local parent = modhost:match("%.(.*)$");
 
@@ -66,7 +61,6 @@
 	if not ssl_ctx_c2s then module:log("error", "Error creating context for c2s: %s", err_c2s); end
 
 	module:log("debug", "Creating context for s2sin");
-<<<<<<< HEAD
 	-- for outgoing server connections
 	ssl_ctx_s2sout, err_s2sout, ssl_cfg_s2sout = create_context(host.host, "client", host_s2s, host_ssl, global_s2s, request_client_certs);
 	if not ssl_ctx_s2sout then module:log("error", "Error creating contexts for s2sout: %s", err_s2sout); end
@@ -74,16 +68,12 @@
 	-- for incoming server connections
 	ssl_ctx_s2sin, err_s2sin, ssl_cfg_s2sin = create_context(host.host, "server", host_s2s, host_ssl, global_s2s, request_client_certs);
 	if not ssl_ctx_s2sin then module:log("error", "Error creating contexts for s2sin: %s", err_s2sin); end
-=======
-	ssl_ctx_s2sin, err, ssl_cfg_s2sin = create_context(host.host, "server", host_s2s, host_ssl, global_s2s); -- for incoming server connections
-	if not ssl_ctx_s2sin then module:log("error", "Error creating contexts for s2sin: %s", err); end
 
 	if reload then
 		module:log("info", "Certificates reloaded");
 	else
 		module:log("info", "Certificates loaded");
 	end
->>>>>>> 7c180434
 end
 
 module:hook_global("config-reloaded", module.load);
