--- conflicted
+++ resolved
@@ -69,14 +69,10 @@
 	if account then
 		account.salt = generate_uuid();
 		account.iteration_count = max(account.iteration_count or 0, default_iteration_count);
-<<<<<<< HEAD
-		local valid, stored_key, server_key = getAuthenticationDatabaseSHA1(password, account.salt, account.iteration_count);
+		local valid, stored_key, server_key = get_auth_db(password, account.salt, account.iteration_count);
 		if not valid then
 			return valid, stored_key;
 		end
-=======
-		local valid, stored_key, server_key = get_auth_db(password, account.salt, account.iteration_count);
->>>>>>> 8537138d
 		local stored_key_hex = to_hex(stored_key);
 		local server_key_hex = to_hex(server_key);
 
@@ -107,14 +103,10 @@
 		return accounts:set(username, {});
 	end
 	local salt = generate_uuid();
-<<<<<<< HEAD
-	local valid, stored_key, server_key = getAuthenticationDatabaseSHA1(password, salt, default_iteration_count);
+	local valid, stored_key, server_key = get_auth_db(password, salt, default_iteration_count);
 	if not valid then
 		return valid, stored_key;
 	end
-=======
-	local valid, stored_key, server_key = get_auth_db(password, salt, default_iteration_count);
->>>>>>> 8537138d
 	local stored_key_hex = to_hex(stored_key);
 	local server_key_hex = to_hex(server_key);
 	return accounts:set(username, {
