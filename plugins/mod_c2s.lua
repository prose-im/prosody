--- conflicted
+++ resolved
@@ -240,9 +240,9 @@
 	function session.data(data)
 		-- Parse the data, which will store stanzas in session.pending_stanzas
 		if data then
-			data = filter("bytes/in", data);
-			if data then
-				local ok, err = stream:feed(data);
+		data = filter("bytes/in", data);
+		if data then
+			local ok, err = stream:feed(data);
 				if not ok then
 					log("debug", "Received invalid XML (%s) %d bytes: %s", tostring(err), #data, data:sub(1, 300):gsub("[\r\n]+", " "):gsub("[%z\1-\31]", "_"));
 					session:close("not-well-formed");
@@ -293,19 +293,12 @@
 	sessions[conn] = session;
 end
 
-<<<<<<< HEAD
 function module.add_host(module)
 	module:hook("c2s-read-timeout", keepalive, -1);
 end
 
 module:hook("c2s-read-timeout", keepalive, -1);
 
-=======
-function listener.ondetach(conn)
-	sessions[conn] = nil;
-end
-
->>>>>>> 69d97b4f
 module:hook("server-stopping", function(event)
 	local reason = event.reason;
 	for _, session in pairs(sessions) do
