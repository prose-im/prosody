--- conflicted
+++ resolved
@@ -201,19 +201,6 @@
 	end
 end, 200);
 
-<<<<<<< HEAD
-function runner_callbacks:ready()
-	self.data.conn:resume();
-end
-
-function runner_callbacks:waiting()
-	self.data.conn:pause();
-end
-
-function runner_callbacks:error(err)
-	(self.data.log or log)("error", "Traceback[c2s]: %s", err);
-end
-=======
 module:hook_global("user-password-changed", function(event)
 	local username, host, resource = event.username, event.host, event.resource;
 	local user = hosts[host].sessions[username];
@@ -225,7 +212,18 @@
 		end
 	end
 end, 200);
->>>>>>> 7e28119b
+
+function runner_callbacks:ready()
+	self.data.conn:resume();
+end
+
+function runner_callbacks:waiting()
+	self.data.conn:pause();
+end
+
+function runner_callbacks:error(err)
+	(self.data.log or log)("error", "Traceback[c2s]: %s", err);
+end
 
 --- Port listener
 function listener.onconnect(conn)
