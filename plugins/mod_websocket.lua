-- Prosody IM
-- Copyright (C) 2012-2014 Florian Zeitz
--
-- This project is MIT/X11 licensed. Please see the
-- COPYING file in the source package for more information.
--
-- luacheck: ignore 431/log

module:set_global();

local add_task = require "util.timer".add_task;
local add_filter = require "util.filters".add_filter;
local sha1 = require "util.hashes".sha1;
local base64 = require "util.encodings".base64.encode;
local st = require "util.stanza";
local parse_xml = require "util.xml".parse;
local contains_token = require "util.http".contains_token;
local portmanager = require "core.portmanager";
local sm_destroy_session = require"core.sessionmanager".destroy_session;
local log = module._log;
local dbuffer = require "util.dbuffer";

local websocket_frames = require"net.websocket.frames";
local parse_frame = websocket_frames.parse;
local build_frame = websocket_frames.build;
local build_close = websocket_frames.build_close;
local parse_close = websocket_frames.parse_close;

local t_concat = table.concat;

local stanza_size_limit = module:get_option_number("c2s_stanza_size_limit", 10 * 1024 * 1024);
local frame_buffer_limit = module:get_option_number("websocket_frame_buffer_limit", 2 * stanza_size_limit);
local frame_fragment_limit = module:get_option_number("websocket_frame_fragment_limit", 8);
local stream_close_timeout = module:get_option_number("c2s_close_timeout", 5);
local consider_websocket_secure = module:get_option_boolean("consider_websocket_secure");
local cross_domain = module:get_option("cross_domain_websocket");
if cross_domain ~= nil then
	module:log("info", "The 'cross_domain_websocket' option has been deprecated");
end
local xmlns_framing = "urn:ietf:params:xml:ns:xmpp-framing";
local xmlns_streams = "http://etherx.jabber.org/streams";
local xmlns_client = "jabber:client";
local stream_xmlns_attr = {xmlns='urn:ietf:params:xml:ns:xmpp-streams'};

module:depends("c2s")
local sessions = module:shared("c2s/sessions");
local c2s_listener = portmanager.get_service("c2s").listener;

--- Session methods
local function session_open_stream(session, from, to)
	local attr = {
		xmlns = xmlns_framing,
		["xml:lang"] = "en",
		version = "1.0",
		id = session.streamid or "",
		from = from or session.host, to = to,
	};
	if session.stream_attrs then
		session:stream_attrs(from, to, attr)
	end
	session.send(st.stanza("open", attr));
end

local function session_close(session, reason)
	local log = session.log or log;
	if session.conn then
		if session.notopen then
			session:open_stream();
		end
		if reason then -- nil == no err, initiated by us, false == initiated by client
			local stream_error = st.stanza("stream:error");
			if type(reason) == "string" then -- assume stream error
				stream_error:tag(reason, {xmlns = 'urn:ietf:params:xml:ns:xmpp-streams' });
			elseif type(reason) == "table" then
				if reason.condition then
					stream_error:tag(reason.condition, stream_xmlns_attr):up();
					if reason.text then
						stream_error:tag("text", stream_xmlns_attr):text(reason.text):up();
					end
					if reason.extra then
						stream_error:add_child(reason.extra);
					end
				elseif reason.name then -- a stanza
					stream_error = reason;
				end
			end
			log("debug", "Disconnecting client, <stream:error> is: %s", stream_error);
			session.send(stream_error);
		end

		session.send(st.stanza("close", { xmlns = xmlns_framing }));
		function session.send() return false; end

		-- luacheck: ignore 422/reason
		-- FIXME reason should be handled in common place
		local reason = (reason and (reason.name or reason.text or reason.condition)) or reason;
		session.log("debug", "c2s stream for %s closed: %s", session.full_jid or ("<"..session.ip..">"), reason or "session closed");

		-- Authenticated incoming stream may still be sending us stanzas, so wait for </stream:stream> from remote
		local conn = session.conn;
		if reason == nil and not session.notopen and session.type == "c2s" then
			-- Grace time to process data from authenticated cleanly-closed stream
			add_task(stream_close_timeout, function ()
				if not session.destroyed then
					session.log("warn", "Failed to receive a stream close response, closing connection anyway...");
					sm_destroy_session(session, reason);
					conn:write(build_close(1000, "Stream closed"));
					conn:close();
				end
			end);
		else
			sm_destroy_session(session, reason);
			conn:write(build_close(1000, "Stream closed"));
			conn:close();
		end
	end
end


--- Filters
local function filter_open_close(data)
	if not data:find(xmlns_framing, 1, true) then return data; end

	local oc = parse_xml(data);
	if not oc then return data; end
	if oc.attr.xmlns ~= xmlns_framing then return data; end
	if oc.name == "close" then return "</stream:stream>"; end
	if oc.name == "open" then
		oc.name = "stream:stream";
		oc.attr.xmlns = nil;
		oc.attr["xmlns:stream"] = xmlns_streams;
		return oc:top_tag();
	end

	return data;
end

<<<<<<< HEAD
local default_get_response_body = [[<!DOCTYPE html><html><head><title>Websocket</title></head><body>
<p>It works! Now point your WebSocket client to this URL to connect to Prosody.</p>
</body></html>]]
local websocket_get_response_body = module:get_option_string("websocket_get_response_body", default_get_response_body)
=======
local function validate_frame(frame, max_length)
	local opcode, length = frame.opcode, frame.length;

	if max_length and length > max_length then
		return false, 1009, "Payload too large";
	end

	-- Error cases
	if frame.RSV1 or frame.RSV2 or frame.RSV3 then -- Reserved bits non zero
		return false, 1002, "Reserved bits not zero";
	end

	if opcode == 0x8 and frame.data then -- close frame
		if length == 1 then
			return false, 1002, "Close frame with payload, but too short for status code";
		elseif length >= 2 then
			local status_code = parse_close(frame.data)
			if status_code < 1000 then
				return false, 1002, "Closed with invalid status code";
			elseif ((status_code > 1003 and status_code < 1007) or status_code > 1011) and status_code < 3000 then
				return false, 1002, "Closed with reserved status code";
			end
		end
	end

	if opcode >= 0x8 then
		if length > 125 then -- Control frame with too much payload
			return false, 1002, "Payload too large";
		end

		if not frame.FIN then -- Fragmented control frame
			return false, 1002, "Fragmented control frame";
		end
	end

	if (opcode > 0x2 and opcode < 0x8) or (opcode > 0xA) then
		return false, 1002, "Reserved opcode";
	end

	-- Check opcode
	if opcode == 0x2 then -- Binary frame
		return false, 1003, "Only text frames are supported, RFC 7395 3.2";
	elseif opcode == 0x8 then -- Close request
		return false, 1000, "Goodbye";
	end

	-- Other (XMPP-specific) validity checks
	if not frame.FIN then
		return false, 1003, "Continuation frames are not supported, RFC 7395 3.3.3";
	end
	if opcode == 0x01 and frame.data and frame.data:byte(1, 1) ~= 60 then
		return false, 1007, "Invalid payload start character, RFC 7395 3.3.3";
	end

	return true;
end

>>>>>>> a481251b

function handle_request(event)
	local request, response = event.request, event.response;
	local conn = response.conn;

	conn.starttls = false; -- Prevent mod_tls from believing starttls can be done

	if not request.headers.sec_websocket_key or request.method ~= "GET" then
		response.headers.content_type = "text/html";
		return websocket_get_response_body;
	end

	local wants_xmpp = contains_token(request.headers.sec_websocket_protocol or "", "xmpp");

	if not wants_xmpp then
		module:log("debug", "Client didn't want to talk XMPP, list of protocols was %s", request.headers.sec_websocket_protocol or "(empty)");
		return 501;
	end

	local function websocket_close(code, message)
		conn:write(build_close(code, message));
		conn:close();
	end

	local function websocket_handle_error(session, code, message)
		if code == 1009 then -- stanza size limit exceeded
			-- we close the session, rather than the connection,
			-- otherwise a resuming client will simply resend the
			-- offending stanza
			session:close({ condition = "policy-violation", text = "stanza too large" });
		else
			websocket_close(code, message);
		end
	end

	local function handle_frame(frame)
		module:log("debug", "Websocket received frame: opcode=%0x, %i bytes", frame.opcode, #frame.data);

		-- Check frame makes sense
		local frame_ok, err_status, err_text = validate_frame(frame, stanza_size_limit);
		if not frame_ok then
			return frame_ok, err_status, err_text;
		end

		local opcode = frame.opcode;
		if opcode == 0x9 then -- Ping frame
			frame.opcode = 0xA;
			frame.MASK = false; -- Clients send masked frames, servers don't, see #1484
			conn:write(build_frame(frame));
			return "";
		elseif opcode == 0xA then -- Pong frame, MAY be sent unsolicited, eg as keepalive
			return "";
		elseif opcode ~= 0x1 then -- Not text frame (which is all we support)
			log("warn", "Received frame with unsupported opcode %i", opcode);
			return "";
		end

		return frame.data;
	end

	conn:setlistener(c2s_listener);
	c2s_listener.onconnect(conn);

	local session = sessions[conn];

	-- Use upstream IP if a HTTP proxy was used
	-- See mod_http and #540
	session.ip = request.ip;

	session.secure = consider_websocket_secure or session.secure;
	session.websocket_request = request;

	session.open_stream = session_open_stream;
	session.close = session_close;

	local frameBuffer = dbuffer.new(frame_buffer_limit, frame_fragment_limit);
	add_filter(session, "bytes/in", function(data)
		if not frameBuffer:write(data) then
			session.log("warn", "websocket frame buffer full - terminating session");
			session:close({ condition = "resource-constraint", text = "frame buffer exceeded" });
			return;
		end

		local cache = {};
		local frame, length, partial = parse_frame(frameBuffer);

		while frame do
			frameBuffer:discard(length);
			local result, err_status, err_text = handle_frame(frame);
			if not result then
				websocket_handle_error(session, err_status, err_text);
				break;
			end
			cache[#cache+1] = filter_open_close(result);
			frame, length, partial = parse_frame(frameBuffer);
		end

		if partial then
			-- The header of the next frame is already in the buffer, run
			-- some early validation here
			local frame_ok, err_status, err_text = validate_frame(partial, stanza_size_limit);
			if not frame_ok then
				websocket_handle_error(session, err_status, err_text);
			end
		end

		return t_concat(cache, "");
	end);

	add_filter(session, "stanzas/out", function(stanza)
		stanza = st.clone(stanza);
		local attr = stanza.attr;
		attr.xmlns = attr.xmlns or xmlns_client;
		if stanza.name:find("^stream:") then
			attr["xmlns:stream"] = attr["xmlns:stream"] or xmlns_streams;
		end
		return stanza;
	end, -1000);

	add_filter(session, "bytes/out", function(data)
		return build_frame({ FIN = true, opcode = 0x01, data = tostring(data)});
	end);

	response.status_code = 101;
	response.headers.upgrade = "websocket";
	response.headers.connection = "Upgrade";
	response.headers.sec_webSocket_accept = base64(sha1(request.headers.sec_websocket_key .. "258EAFA5-E914-47DA-95CA-C5AB0DC85B11"));
	response.headers.sec_webSocket_protocol = "xmpp";

	module:fire_event("websocket-session", { session = session, request = request });

	session.log("debug", "Sending WebSocket handshake");

	return "";
end

local function keepalive(event)
	local session = event.session;
	if session.open_stream == session_open_stream then
		return session.conn:write(build_frame({ opcode = 0x9, FIN = true }));
	end
end

module:hook("c2s-read-timeout", keepalive, -0.9);

module:depends("http");
module:provides("http", {
	name = "websocket";
	default_path = "xmpp-websocket";
	route = {
		["GET"] = handle_request;
		["GET /"] = handle_request;
	};
});

function module.add_host(module)
	module:hook("c2s-read-timeout", keepalive, -0.9);
end<|MERGE_RESOLUTION|>--- conflicted
+++ resolved
@@ -135,12 +135,11 @@
 	return data;
 end
 
-<<<<<<< HEAD
 local default_get_response_body = [[<!DOCTYPE html><html><head><title>Websocket</title></head><body>
 <p>It works! Now point your WebSocket client to this URL to connect to Prosody.</p>
 </body></html>]]
 local websocket_get_response_body = module:get_option_string("websocket_get_response_body", default_get_response_body)
-=======
+
 local function validate_frame(frame, max_length)
 	local opcode, length = frame.opcode, frame.length;
 
@@ -198,7 +197,6 @@
 	return true;
 end
 
->>>>>>> a481251b
 
 function handle_request(event)
 	local request, response = event.request, event.response;
