-- Prosody IM
-- Copyright (C) 2008-2017 Matthew Wild
-- Copyright (C) 2008-2017 Waqas Hussain
-- Copyright (C) 2011-2017 Kim Alvefur
--
-- This project is MIT/X11 licensed. Please see the
-- COPYING file in the source package for more information.
--
-- XEP-0313: Message Archive Management for Prosody
--

local xmlns_mam     = "urn:xmpp:mam:2";
local xmlns_delay   = "urn:xmpp:delay";
local xmlns_forward = "urn:xmpp:forward:0";
local xmlns_st_id   = "urn:xmpp:sid:0";

local um = require "core.usermanager";
local st = require "util.stanza";
local rsm = require "util.rsm";
local get_prefs = module:require"mamprefs".get;
local set_prefs = module:require"mamprefs".set;
local prefs_to_stanza = module:require"mamprefsxml".tostanza;
local prefs_from_stanza = module:require"mamprefsxml".fromstanza;
local jid_bare = require "util.jid".bare;
local jid_split = require "util.jid".split;
local jid_prepped_split = require "util.jid".prepped_split;
local dataform = require "util.dataforms".new;
local host = module.host;

local rm_load_roster = require "core.rostermanager".load_roster;

local is_stanza = st.is_stanza;
local tostring = tostring;
local time_now = os.time;
local m_min = math.min;
local timestamp, timestamp_parse, datestamp = import( "util.datetime", "datetime", "parse", "date");
local default_max_items, max_max_items = 20, module:get_option_number("max_archive_query_results", 50);
local strip_tags = module:get_option_set("dont_archive_namespaces", { "http://jabber.org/protocol/chatstates" });

local archive_store = module:get_option_string("archive_store", "archive");
local archive = module:open_store(archive_store, "archive");

local cleanup_after = module:get_option_string("archive_expires_after", "1w");
local cleanup_interval = module:get_option_number("archive_cleanup_interval", 4 * 60 * 60);
local archive_item_limit = module:get_option_number("storage_archive_item_limit", archive.caps and archive.caps.quota or 1000);

if not archive.find then
	error("mod_"..(archive._provided_by or archive.name and "storage_"..archive.name).." does not support archiving\n"
		.."See https://prosody.im/doc/storage and https://prosody.im/doc/archiving for more information");
end
local use_total = module:get_option_boolean("mam_include_total", true);

function schedule_cleanup()
	-- replaced by non-noop later if cleanup is enabled
end

-- Handle prefs.
module:hook("iq/self/"..xmlns_mam..":prefs", function(event)
	local origin, stanza = event.origin, event.stanza;
	local user = origin.username;
	if stanza.attr.type == "set" then
		local new_prefs = stanza:get_child("prefs", xmlns_mam);
		local prefs = prefs_from_stanza(new_prefs);
		local ok, err = set_prefs(user, prefs);
		if not ok then
			origin.send(st.error_reply(stanza, "cancel", "internal-server-error", "Error storing preferences: "..tostring(err)));
			return true;
		end
	end
	local prefs = prefs_to_stanza(get_prefs(user, true));
	local reply = st.reply(stanza):add_child(prefs);
	origin.send(reply);
	return true;
end);

local query_form = dataform {
	{ name = "FORM_TYPE"; type = "hidden"; value = xmlns_mam; };
	{ name = "with"; type = "jid-single"; };
	{ name = "start"; type = "text-single" };
	{ name = "end"; type = "text-single"; };
};

-- Serve form
module:hook("iq-get/self/"..xmlns_mam..":query", function(event)
	local origin, stanza = event.origin, event.stanza;
	get_prefs(origin.username, true);
	origin.send(st.reply(stanza):query(xmlns_mam):add_child(query_form:form()));
	return true;
end);

-- Handle archive queries
module:hook("iq-set/self/"..xmlns_mam..":query", function(event)
	local origin, stanza = event.origin, event.stanza;
	local query = stanza.tags[1];
	local qid = query.attr.queryid;

	get_prefs(origin.username, true);

	-- Search query parameters
	local qwith, qstart, qend;
	local form = query:get_child("x", "jabber:x:data");
	if form then
		local err;
		form, err = query_form:data(form);
		if err then
			origin.send(st.error_reply(stanza, "modify", "bad-request", select(2, next(err))));
			return true;
		end
		qwith, qstart, qend = form["with"], form["start"], form["end"];
		qwith = qwith and jid_bare(qwith); -- dataforms does jidprep
	end

	if qstart or qend then -- Validate timestamps
		local vstart, vend = (qstart and timestamp_parse(qstart)), (qend and timestamp_parse(qend));
		if (qstart and not vstart) or (qend and not vend) then
			origin.send(st.error_reply(stanza, "modify", "bad-request", "Invalid timestamp"))
			return true;
		end
		qstart, qend = vstart, vend;
	end

	module:log("debug", "Archive query, id %s with %s from %s until %s",
		tostring(qid), qwith or "anyone",
		qstart and timestamp(qstart) or "the dawn of time",
		qend and timestamp(qend) or "now");

	-- RSM stuff
	local qset = rsm.get(query);
	local qmax = m_min(qset and qset.max or default_max_items, max_max_items);
	local reverse = qset and qset.before or false;
	local before, after = qset and qset.before, qset and qset.after;
	if type(before) ~= "string" then before = nil; end

	-- Load all the data!
	local data, err = archive:find(origin.username, {
		start = qstart; ["end"] = qend; -- Time range
		with = qwith;
		limit = qmax == 0 and 0 or qmax + 1;
		before = before; after = after;
		reverse = reverse;
		total = use_total or qmax == 0;
	});

	if not data then
		if err == "item-not-found" then
			origin.send(st.error_reply(stanza, "modify", "item-not-found"));
		else
			origin.send(st.error_reply(stanza, "cancel", "internal-server-error"));
		end
		return true;
	end
	local total = tonumber(err);

	local msg_reply_attr = { to = stanza.attr.from, from = stanza.attr.to };

	local results = {};

	-- Wrap it in stuff and deliver
	local first, last;
	local count = 0;
	local complete = "true";
	for id, item, when in data do
		count = count + 1;
		if count > qmax then
			-- We requested qmax+1 items. If that many items are retrieved then
			-- there are more results to page through, so:
			complete = nil;
			break;
		end
		local fwd_st = st.message(msg_reply_attr)
			:tag("result", { xmlns = xmlns_mam, queryid = qid, id = id })
				:tag("forwarded", { xmlns = xmlns_forward })
					:tag("delay", { xmlns = xmlns_delay, stamp = timestamp(when) }):up();

		if not is_stanza(item) then
			item = st.deserialize(item);
		end
		item.attr.xmlns = "jabber:client";
		fwd_st:add_child(item);

		if not first then first = id; end
		last = id;

		if reverse then
			results[count] = fwd_st;
		else
			origin.send(fwd_st);
		end
	end

	if reverse then
		for i = #results, 1, -1 do
			origin.send(results[i]);
		end
		first, last = last, first;
	end

	-- That's all folks!
	module:log("debug", "Archive query %s completed", tostring(qid));

	origin.send(st.reply(stanza)
		:tag("fin", { xmlns = xmlns_mam, queryid = qid, complete = complete })
			:add_child(rsm.generate {
				first = first, last = last, count = total }));
	return true;
end);

local function has_in_roster(user, who)
	local roster = rm_load_roster(user, host);
	module:log("debug", "%s has %s in roster? %s", user, who, roster[who] and "yes" or "no");
	return roster[who];
end

local function shall_store(user, who)
	-- TODO Cache this?
	if not um.user_exists(user, host) then
		module:log("debug", "%s@%s does not exist", user, host)
		return false;
	end
	local prefs = get_prefs(user);
	local rule = prefs[who];
	module:log("debug", "%s's rule for %s is %s", user, who, tostring(rule));
	if rule ~= nil then
		return rule;
	end
	-- Below could be done by a metatable
	local default = prefs[false];
	module:log("debug", "%s's default rule is %s", user, tostring(default));
	if default == "roster" then
		return has_in_roster(user, who);
	end
	return default;
end

local function strip_stanza_id(stanza, user)
	if stanza:get_child("stanza-id", xmlns_st_id) then
		stanza = st.clone(stanza);
		stanza:maptags(function (tag)
			if tag.name == "stanza-id" and tag.attr.xmlns == xmlns_st_id then
				local by_user, by_host, res = jid_prepped_split(tag.attr.by);
				if not res and by_host == host and by_user == user then
					return nil;
				end
			end
			return tag;
		end);
	end
	return stanza;
end

-- Handle messages
local function message_handler(event, c2s)
	local origin, stanza = event.origin, event.stanza;
	local log = c2s and origin.log or module._log;
	local orig_type = stanza.attr.type or "normal";
	local orig_from = stanza.attr.from;
	local orig_to = stanza.attr.to or orig_from;
	-- Stanza without 'to' are treated as if it was to their own bare jid

	-- Whos storage do we put it in?
	local store_user = c2s and origin.username or jid_split(orig_to);
	-- And who are they chatting with?
	local with = jid_bare(c2s and orig_to or orig_from);

	-- Filter out <stanza-id> that claim to be from us
	event.stanza = strip_stanza_id(stanza, store_user);

	-- We store chat messages or normal messages that have a body
	if not(orig_type == "chat" or (orig_type == "normal" and stanza:get_child("body")) ) then
		log("debug", "Not archiving stanza: %s (type)", stanza:top_tag());
		return;
	end

	-- or if hints suggest we shouldn't
	if not stanza:get_child("store", "urn:xmpp:hints") then -- No hint telling us we should store
		if stanza:get_child("no-permanent-store", "urn:xmpp:hints")
			or stanza:get_child("no-store", "urn:xmpp:hints") then -- Hint telling us we should NOT store
			log("debug", "Not archiving stanza: %s (hint)", stanza:top_tag());
			return;
		end
	end

	local clone_for_storage;
	if not strip_tags:empty() then
		clone_for_storage = st.clone(stanza);
		clone_for_storage:maptags(function (tag)
			if strip_tags:contains(tag.attr.xmlns) then
				return nil;
			else
				return tag;
			end
		end);
		if #clone_for_storage.tags == 0 then
			log("debug", "Not archiving stanza: %s (empty when stripped)", stanza:top_tag());
			return;
		end
	else
		clone_for_storage = stanza;
	end

	-- Check with the users preferences
	if shall_store(store_user, with) then
		log("debug", "Archiving stanza: %s", stanza:top_tag());

		-- And stash it
		local time = time_now();
		local ok, err = archive:append(store_user, nil, clone_for_storage, time, with);
		if not ok and err == "quota-limit" then
			if type(cleanup_after) == "number" then
				module:log("debug", "User '%s' over quota, cleaning archive", store_user);
				local cleaned = archive:delete(store_user, {
					["end"] = (os.time() - cleanup_after);
				});
				if cleaned then
					ok, err = archive:append(store_user, nil, clone_for_storage, time, with);
				end
			end
			if not ok and (archive.caps and archive.caps.truncate) then
				module:log("debug", "User '%s' over quota, truncating archive", store_user);
				local truncated = archive:delete(store_user, {
					truncate = archive_item_limit - 1;
				});
				if truncated then
					ok, err = archive:append(store_user, nil, clone_for_storage, time, with);
				end
			end
		end
		if ok then
			local clone_for_other_handlers = st.clone(stanza);
			local id = ok;
			clone_for_other_handlers:tag("stanza-id", { xmlns = xmlns_st_id, by = store_user.."@"..host, id = id }):up();
			event.stanza = clone_for_other_handlers;
			schedule_cleanup(store_user);
			module:fire_event("archive-message-added", { origin = origin, stanza = clone_for_storage, for_user = store_user, id = id });
		end
	else
		log("debug", "Not archiving stanza: %s (prefs)", stanza:top_tag());
	end
end

local function c2s_message_handler(event)
	return message_handler(event, true);
end

-- Filter out <stanza-id> before the message leaves the server to prevent privacy leak.
local function strip_stanza_id_after_other_events(event)
	event.stanza = strip_stanza_id(event.stanza, event.origin.username);
end

module:hook("pre-message/bare", strip_stanza_id_after_other_events, -1);
module:hook("pre-message/full", strip_stanza_id_after_other_events, -1);

if cleanup_after ~= "never" then
	local cleanup_storage = module:open_store("archive_cleanup");
	local cleanup_map = module:open_store("archive_cleanup", "map");

	local day = 86400;
	local multipliers = { d = day, w = day * 7, m = 31 * day, y = 365.2425 * day };
	local n, m = cleanup_after:lower():match("(%d+)%s*([dwmy]?)");
	if not n then
		module:log("error", "Could not parse archive_expires_after string %q", cleanup_after);
		return false;
	end

	cleanup_after = tonumber(n) * ( multipliers[m] or 1 );

	module:log("debug", "archive_expires_after = %d -- in seconds", cleanup_after);

	if not archive.delete then
		module:log("error", "archive_expires_after set but mod_%s does not support deleting", archive._provided_by);
		return false;
	end

	-- For each day, store a set of users that have new messages. To expire
	-- messages, we collect the union of sets of users from dates that fall
	-- outside the cleanup range.

	local last_date = require "util.cache".new(module:get_option_number("archive_cleanup_date_cache_size", 1000));
	function schedule_cleanup(username, date)
<<<<<<< HEAD
		cleanup_map:set(date or datestamp(), username, true);
		end
	local cleanup_time = module:measure("cleanup", "times");
=======
		date = date or datestamp();
		if last_date:get(username) == date then return end
		local ok = cleanup_map:set(date, username, true);
		if ok then
			last_date:set(username, date);
		end
	end
>>>>>>> 5cc63a41

	cleanup_runner = require "util.async".runner(function ()
		local cleanup_done = cleanup_time();
		local users = {};
		local cut_off = datestamp(os.time() - cleanup_after);
		for date in cleanup_storage:users() do
			if date <= cut_off then
				module:log("debug", "Messages from %q should be expired", date);
				local messages_this_day = cleanup_storage:get(date);
				if messages_this_day then
					for user in pairs(messages_this_day) do
						users[user] = true;
					end
					if date < cut_off then
						-- Messages from the same day as the cut-off might not have expired yet,
						-- but all earlier will have, so clear storage for those days.
						cleanup_storage:set(date, nil);
					end
				end
			end
		end
		local sum, num_users = 0, 0;
		for user in pairs(users) do
			local ok, err = archive:delete(user, { ["end"] = os.time() - cleanup_after; })
			if ok then
				num_users = num_users + 1;
				sum = sum + (tonumber(ok) or 0);
			end
		end
		module:log("info", "Deleted %d expired messages for %d users", sum, num_users);
		cleanup_done();
	end);

	cleanup_task = module:add_timer(1, function ()
		cleanup_runner:run(true);
		return cleanup_interval;
	end);
else
	module:log("debug", "Archive expiry disabled");
	-- Don't ask the backend to count the potentially unbounded number of items,
	-- it'll get slow.
	use_total = module:get_option_boolean("mam_include_total", false);
end

-- Stanzas sent by local clients
module:hook("pre-message/bare", c2s_message_handler, 0);
module:hook("pre-message/full", c2s_message_handler, 0);
-- Stanzas to local clients
module:hook("message/bare", message_handler, 0);
module:hook("message/full", message_handler, 0);

module:hook("account-disco-info", function(event)
	(event.reply or event.stanza):tag("feature", {var=xmlns_mam}):up();
	(event.reply or event.stanza):tag("feature", {var=xmlns_st_id}):up();
end);
<|MERGE_RESOLUTION|>--- conflicted
+++ resolved
@@ -43,7 +43,6 @@
 local cleanup_after = module:get_option_string("archive_expires_after", "1w");
 local cleanup_interval = module:get_option_number("archive_cleanup_interval", 4 * 60 * 60);
 local archive_item_limit = module:get_option_number("storage_archive_item_limit", archive.caps and archive.caps.quota or 1000);
-
 if not archive.find then
 	error("mod_"..(archive._provided_by or archive.name and "storage_"..archive.name).." does not support archiving\n"
 		.."See https://prosody.im/doc/storage and https://prosody.im/doc/archiving for more information");
@@ -377,11 +376,6 @@
 
 	local last_date = require "util.cache".new(module:get_option_number("archive_cleanup_date_cache_size", 1000));
 	function schedule_cleanup(username, date)
-<<<<<<< HEAD
-		cleanup_map:set(date or datestamp(), username, true);
-		end
-	local cleanup_time = module:measure("cleanup", "times");
-=======
 		date = date or datestamp();
 		if last_date:get(username) == date then return end
 		local ok = cleanup_map:set(date, username, true);
@@ -389,7 +383,7 @@
 			last_date:set(username, date);
 		end
 	end
->>>>>>> 5cc63a41
+	local cleanup_time = module:measure("cleanup", "times");
 
 	cleanup_runner = require "util.async".runner(function ()
 		local cleanup_done = cleanup_time();
