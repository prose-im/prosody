-- Prosody IM
-- Copyright (C) 2008-2010 Matthew Wild
-- Copyright (C) 2008-2010 Waqas Hussain
-- Copyright (C) 2014 Daurnimator
--
-- This project is MIT/X11 licensed. Please see the
-- COPYING file in the source package for more information.
--

local select = select;
local pairs = pairs;
local next = next;
local setmetatable = setmetatable;

local dataform = require "util.dataforms";
local iterators = require "util.iterators";
local jid_split = require "util.jid".split;
local jid_bare = require "util.jid".bare;
local jid_prep = require "util.jid".prep;
local jid_join = require "util.jid".join;
local st = require "util.stanza";
local base64 = require "util.encodings".base64;
local md5 = require "util.hashes".md5;

local log = module._log;

local occupant_lib = module:require "muc/occupant"
local muc_util = module:require "muc/util";
local is_kickable_error = muc_util.is_kickable_error;
local valid_roles, valid_affiliations = muc_util.valid_roles, muc_util.valid_affiliations;

local room_mt = {};
room_mt.__index = room_mt;

function room_mt:__tostring()
	return "MUC room ("..self.jid..")";
end

function room_mt.save()
	-- overriden by mod_muc.lua
end

function room_mt:get_occupant_jid(real_jid)
	return self._jid_nick[real_jid]
end

function room_mt:get_default_role(affiliation)
	local role = module:fire_event("muc-get-default-role", {
		room = self;
		affiliation = affiliation;
		affiliation_rank = valid_affiliations[affiliation or "none"];
	});
	return role, valid_roles[role or "none"];
end
module:hook("muc-get-default-role", function(event)
	if event.affiliation_rank >= valid_affiliations.admin then
		return "moderator";
	elseif event.affiliation_rank >= valid_affiliations.none then
		return "participant";
	end
end);

--- Occupant functions
function room_mt:new_occupant(bare_real_jid, nick)
	local occupant = occupant_lib.new(bare_real_jid, nick);
	local affiliation = self:get_affiliation(bare_real_jid);
	occupant.role = self:get_default_role(affiliation);
	return occupant;
end

function room_mt:get_occupant_by_nick(nick)
	local occupant = self._occupants[nick];
	if occupant == nil then return nil end
	return occupant_lib.copy(occupant);
end

do
	local function next_copied_occupant(occupants, occupant_jid)
		local next_occupant_jid, raw_occupant = next(occupants, occupant_jid);
		if next_occupant_jid == nil then return nil end
		return next_occupant_jid, occupant_lib.copy(raw_occupant);
	end
	-- FIXME Explain what 'read_only' is supposed to be
	function room_mt:each_occupant(read_only) -- luacheck: ignore 212
		return next_copied_occupant, self._occupants, nil;
	end
end
<<<<<<< HEAD

function room_mt:has_occupant()
	return next(self._occupants, nil) ~= nil
end

function room_mt:get_occupant_by_real_jid(real_jid)
	local occupant_jid = self:get_occupant_jid(real_jid);
	if occupant_jid == nil then return nil end
	return self:get_occupant_by_nick(occupant_jid);
end

function room_mt:save_occupant(occupant)
	occupant = occupant_lib.copy(occupant); -- So that occupant can be modified more
	local id = occupant.nick

	-- Need to maintain _jid_nick secondary index
	local old_occupant = self._occupants[id];
	if old_occupant then
		for real_jid in old_occupant:each_session() do
			self._jid_nick[real_jid] = nil;
=======
function room_mt:broadcast_message(stanza, historic)
	local to = stanza.attr.to;
	local room_jid = self.jid;

	stanza:maptags(function (child)
		if child.name == "delay" and child.attr["xmlns"] == "urn:xmpp:delay" then
			if child.attr["from"] == room_jid then
				return nil;
			end
		end
		if child.name == "x" and child.attr["xmlns"] == "jabber:x:delay" then
			if child.attr["from"] == room_jid then
				return nil;
			end
		end
		return child;
	end)

	for occupant, o_data in pairs(self._occupants) do
		for jid in pairs(o_data.sessions) do
			stanza.attr.to = jid;
			self:_route_stanza(stanza);
>>>>>>> 2d4c94e6
		end
	end

	local has_live_session = false
	if occupant.role ~= nil then
		for real_jid, presence in occupant:each_session() do
			if presence.attr.type == nil then
				has_live_session = true
				self._jid_nick[real_jid] = occupant.nick;
			end
		end
		if not has_live_session then
			-- Has no live sessions left; they have left the room.
			occupant.role = nil
		end
	end
	if not has_live_session then
		occupant = nil
	end
	self._occupants[id] = occupant
end
<<<<<<< HEAD

function room_mt:route_to_occupant(occupant, stanza)
	local to = stanza.attr.to;
	for jid in occupant:each_session() do
		stanza.attr.to = jid;
		self:route_stanza(stanza);
	end
	stanza.attr.to = to;
=======
function room_mt:save_to_history(stanza)
	local history = self._data['history'];
	if not history then history = {}; self._data['history'] = history; end
	stanza = st.clone(stanza);
	stanza.attr.to = "";
	local stamp = datetime.datetime();
	stanza:tag("delay", {xmlns = "urn:xmpp:delay", from = self.jid, stamp = stamp}):up(); -- XEP-0203
	stanza:tag("x", {xmlns = "jabber:x:delay", from = self.jid, stamp = datetime.legacy()}):up(); -- XEP-0091 (deprecated)
	local entry = { stanza = stanza, stamp = stamp };
	t_insert(history, entry);
	while #history > (self._data.history_length or default_history_length) do t_remove(history, 1) end
>>>>>>> 2d4c94e6
end

-- actor is the attribute table
local function add_item(x, affiliation, role, jid, nick, actor_nick, actor_jid, reason)
	x:tag("item", {affiliation = affiliation; role = role; jid = jid; nick = nick;})
	if actor_nick or actor_jid then
		x:tag("actor", {nick = actor_nick; jid = actor_jid;}):up()
	end
	if reason then
		x:tag("reason"):text(reason):up()
	end
	x:up();
	return x
end

-- actor is (real) jid
function room_mt:build_item_list(occupant, x, is_anonymous, nick, actor_nick, actor_jid, reason)
	local affiliation = self:get_affiliation(occupant.bare_jid) or "none";
	local role = occupant.role or "none";
	if is_anonymous then
		add_item(x, affiliation, role, nil, nick, actor_nick, actor_jid, reason);
	else
		for real_jid in occupant:each_session() do
			add_item(x, affiliation, role, real_jid, nick, actor_nick, actor_jid, reason);
		end
	end
	return x
end

function room_mt:broadcast_message(stanza)
	if module:fire_event("muc-broadcast-message", {room = self, stanza = stanza}) then
		return true;
	end
	self:broadcast(stanza);
	return true;
end

-- Broadcast a stanza to all occupants in the room.
-- optionally checks conditional called with (nick, occupant)
function room_mt:broadcast(stanza, cond_func)
	for nick, occupant in self:each_occupant() do
		if cond_func == nil or cond_func(nick, occupant) then
			self:route_to_occupant(occupant, stanza)
		end
	end
end

local function can_see_real_jids(whois, occupant)
	if whois == "anyone" then
		return true;
	elseif whois == "moderators" then
		return valid_roles[occupant.role or "none"] >= valid_roles.moderator;
	end
end

-- Broadcasts an occupant's presence to the whole room
-- Takes the x element that goes into the stanzas
function room_mt:publicise_occupant_status(occupant, x, nick, actor, reason)
	local base_x = x.base or x;
	-- Build real jid and (optionally) occupant jid template presences
	local base_presence do
		-- Try to use main jid's presence
		local pr = occupant:get_presence();
		if pr and (pr.attr.type ~= "unavailable" and occupant.role ~= nil) then
			base_presence = st.clone(pr);
		else -- user is leaving but didn't send a leave presence. make one for them
			base_presence = st.presence {from = occupant.nick; type = "unavailable";};
		end
	end

	-- Fire event (before full_p and anon_p are created)
	local event = {
		room = self; stanza = base_presence; x = base_x;
		occupant = occupant; nick = nick; actor = actor;
		reason = reason;
	}
	module:fire_event("muc-broadcast-presence", event);

	-- Allow muc-broadcast-presence listeners to change things
	nick = event.nick;
	actor = event.actor;
	reason = event.reason;

	local whois = self:get_whois();

	local actor_nick;
	if actor then
		actor_nick = select(3, jid_split(self:get_occupant_jid(actor)));
	end

	local full_p, full_x;
	local function get_full_p()
		if full_p == nil then
			full_x = st.clone(x.full or base_x);
			self:build_item_list(occupant, full_x, false, nick, actor_nick, actor, reason);
			full_p = st.clone(base_presence):add_child(full_x);
		end
		return full_p, full_x;
	end

	local anon_p, anon_x;
	local function get_anon_p()
		if anon_p == nil then
			anon_x = st.clone(x.anon or base_x);
			self:build_item_list(occupant, anon_x, true, nick, actor_nick, nil, reason);
			anon_p = st.clone(base_presence):add_child(anon_x);
		end
		return anon_p, anon_x;
	end

	local self_p, self_x;
	if can_see_real_jids(whois, occupant) then
		self_p, self_x = get_full_p();
	else
		-- Can always see your own full jids
		-- But not allowed to see actor's
		self_x = st.clone(x.self or base_x);
		self:build_item_list(occupant, self_x, false, nick, actor_nick, nil, reason);
		self_p = st.clone(base_presence):add_child(self_x);
	end

	-- General populance
	for occupant_nick, n_occupant in self:each_occupant() do
		if occupant_nick ~= occupant.nick then
			local pr;
			if can_see_real_jids(whois, n_occupant) then
				pr = get_full_p();
			elseif occupant.bare_jid == n_occupant.bare_jid then
				pr = self_p;
			else
				pr = get_anon_p();
			end
			self:route_to_occupant(n_occupant, pr);
		end
	end

	-- Presences for occupant itself
	self_x:tag("status", {code = "110";}):up();
	if occupant.role == nil then
		-- They get an unavailable
		self:route_to_occupant(occupant, self_p);
	else
		-- use their own presences as templates
		for full_jid, pr in occupant:each_session() do
			pr = st.clone(pr);
			pr.attr.to = full_jid;
			pr:add_child(self_x);
			self:route_stanza(pr);
		end
	end
end

function room_mt:send_occupant_list(to, filter)
	local to_bare = jid_bare(to);
	local is_anonymous = false;
	local whois = self:get_whois();
	if whois ~= "anyone" then
		local affiliation = self:get_affiliation(to);
		if affiliation ~= "admin" and affiliation ~= "owner" then
			local occupant = self:get_occupant_by_real_jid(to);
			if not (occupant and can_see_real_jids(whois, occupant)) then
				is_anonymous = true;
			end
		end
	end
	for occupant_jid, occupant in self:each_occupant() do
		if filter == nil or filter(occupant_jid, occupant) then
			local x = st.stanza("x", {xmlns='http://jabber.org/protocol/muc#user'});
			self:build_item_list(occupant, x, is_anonymous and to_bare ~= occupant.bare_jid); -- can always see your own jids
			local pres = st.clone(occupant:get_presence());
			pres.attr.to = to;
			pres:add_child(x);
			self:route_stanza(pres);
		end
	end
end

function room_mt:get_disco_info(stanza)
	local reply = st.reply(stanza):query("http://jabber.org/protocol/disco#info");
	local form = dataform.new {
		{ name = "FORM_TYPE", type = "hidden", value = "http://jabber.org/protocol/muc#roominfo" };
	};
	local formdata = {};
	module:fire_event("muc-disco#info", {room = self; reply = reply; form = form, formdata = formdata ;});
	reply:add_child(form:form(formdata, "result"));
	return reply;
end
module:hook("muc-disco#info", function(event)
	event.reply:tag("feature", {var = "http://jabber.org/protocol/muc"}):up();
end);
module:hook("muc-disco#info", function(event)
	table.insert(event.form, { name = "muc#roominfo_occupants", label = "Number of occupants" });
	event.formdata["muc#roominfo_occupants"] = tostring(iterators.count(event.room:each_occupant()));
end);

function room_mt:get_disco_items(stanza)
	local reply = st.reply(stanza):query("http://jabber.org/protocol/disco#items");
	for room_jid in self:each_occupant() do
		reply:tag("item", {jid = room_jid, name = room_jid:match("/(.*)")}):up();
	end
	return reply;
end

function room_mt:handle_kickable(origin, stanza) -- luacheck: ignore 212
	local real_jid = stanza.attr.from;
	local occupant = self:get_occupant_by_real_jid(real_jid);
	if occupant == nil then return nil; end
	local type, condition, text = stanza:get_error();
	local error_message = "Kicked: "..(condition and condition:gsub("%-", " ") or "presence error");
	if text then
		error_message = error_message..": "..text;
	end
	occupant:set_session(real_jid, st.presence({type="unavailable"})
		:tag('status'):text(error_message));
	self:save_occupant(occupant);
	local x = st.stanza("x", {xmlns = "http://jabber.org/protocol/muc#user";})
		:tag("status", {code = "307"})
	self:publicise_occupant_status(occupant, x);
	if occupant.jid == real_jid then -- Was last session
		module:fire_event("muc-occupant-left", {room = self; nick = occupant.nick; occupant = occupant;});
	end
	return true;
end

if not module:get_option_boolean("muc_compat_create", true) then
	module:hook("muc-room-pre-create", function(event)
		local origin, stanza = event.origin, event.stanza;
		if not stanza:get_child("x", "http://jabber.org/protocol/muc") then
			origin.send(st.error_reply(stanza, "cancel", "item-not-found"));
			return true;
		end
	end, -1);
end

-- Give the room creator owner affiliation
module:hook("muc-room-pre-create", function(event)
	event.room:set_affiliation(true, jid_bare(event.stanza.attr.from), "owner");
end, -1);

-- check if user is banned
module:hook("muc-occupant-pre-join", function(event)
	local room, stanza = event.room, event.stanza;
	local affiliation = room:get_affiliation(stanza.attr.from);
	if affiliation == "outcast" then
		local reply = st.error_reply(stanza, "auth", "forbidden"):up();
		reply.tags[1].attr.code = "403";
		event.origin.send(reply:tag("x", {xmlns = "http://jabber.org/protocol/muc"}));
		return true;
	end
end, -10);

function room_mt:handle_first_presence(origin, stanza)
	local real_jid = stanza.attr.from;
	local dest_jid = stanza.attr.to;
	local bare_jid = jid_bare(real_jid);
	if module:fire_event("muc-room-pre-create", {
			room = self;
			origin = origin;
			stanza = stanza;
		}) then return true; end
	local is_first_dest_session = true;
	local dest_occupant = self:new_occupant(bare_jid, dest_jid);

	-- TODO Handle this case sensibly
	if not stanza:get_child("x", "http://jabber.org/protocol/muc") then
		module:log("debug", "Room creation without <x>, possibly desynced");
	end

	local orig_nick = dest_occupant.nick;
	if module:fire_event("muc-occupant-pre-join", {
		room = self;
		origin = origin;
		stanza = stanza;
		is_first_session = is_first_dest_session;
		is_new_room = true;
		occupant = dest_occupant;
	}) then return true; end
	local nick_changed = orig_nick ~= dest_occupant.nick;

	dest_occupant:set_session(real_jid, stanza);
	local dest_x = st.stanza("x", {xmlns = "http://jabber.org/protocol/muc#user";});
	dest_x:tag("status", {code = "201"}):up();
	if self:get_whois() == "anyone" then
		dest_x:tag("status", {code = "100"}):up();
	end
	local self_x;
	if nick_changed then
		self_x = st.clone(dest_x);
		self_x:tag("status", {code = "210"}):up();
	end
	self:save_occupant(dest_occupant);

	self:publicise_occupant_status(dest_occupant, {base = dest_x, self = self_x});

	module:fire_event("muc-occupant-joined", {
		room = self;
		nick = dest_occupant.nick;
		occupant = dest_occupant;
		stanza = stanza;
		origin = origin;
	});
	module:fire_event("muc-occupant-session-new", {
		room = self;
		nick = dest_occupant.nick;
		occupant = dest_occupant;
		stanza = stanza;
		origin = origin;
		jid = real_jid;
	});
	module:fire_event("muc-room-created", {
		room = self;
		creator = dest_occupant;
		stanza = stanza;
		origin = origin;
	});
	return true;
end

function room_mt:handle_normal_presence(origin, stanza)
	local type = stanza.attr.type;
	local real_jid = stanza.attr.from;
	local bare_jid = jid_bare(real_jid);
	local orig_occupant = self:get_occupant_by_real_jid(real_jid);
	if type == "unavailable" and orig_occupant == nil then return true; end -- Unavailable from someone not in the room
	local is_first_dest_session;
	local dest_occupant;
	if type == "unavailable" then -- luacheck: ignore 542
		-- FIXME Why the empty if branch?
		-- dest_occupant = nil
	elseif orig_occupant and orig_occupant.nick == stanza.attr.to then -- Just a presence update
		log("debug", "presence update for %s from session %s", orig_occupant.nick, real_jid);
		dest_occupant = orig_occupant;
	else
		local dest_jid = stanza.attr.to;
		dest_occupant = self:get_occupant_by_nick(dest_jid);
		if dest_occupant == nil then
			log("debug", "no occupant found for %s; creating new occupant object for %s", dest_jid, real_jid);
			is_first_dest_session = true;
			dest_occupant = self:new_occupant(bare_jid, dest_jid);
		else
			is_first_dest_session = false;
		end
	end
	local is_last_orig_session;
	if orig_occupant ~= nil then
		-- Is there are least 2 sessions?
		local iter, ob, last = orig_occupant:each_session();
		is_last_orig_session = iter(ob, iter(ob, last)) == nil;
	end

	-- TODO Handle these cases sensibly
	local muc_x = stanza:get_child("x", "http://jabber.org/protocol/muc");
	if orig_occupant == nil and not muc_x then
		module:log("debug", "Join without <x>, possibly desynced");
	elseif orig_occupant ~= nil and muc_x then
		module:log("debug", "Presence update with <x>, possibly desynced");
	end

	local orig_nick = dest_occupant and dest_occupant.nick;

	local event, event_name = {
		room = self;
		origin = origin;
		stanza = stanza;
		is_first_session = is_first_dest_session;
		is_last_session = is_last_orig_session;
	};
	if orig_occupant == nil then
		event_name = "muc-occupant-pre-join";
		event.occupant = dest_occupant;
	elseif dest_occupant == nil then
		event_name = "muc-occupant-pre-leave";
		event.occupant = orig_occupant;
	else
		event_name = "muc-occupant-pre-change";
		event.orig_occupant = orig_occupant;
		event.dest_occupant = dest_occupant;
	end
	if module:fire_event(event_name, event) then return true; end

	local nick_changed = dest_occupant and orig_nick ~= dest_occupant.nick;

	-- Check for nick conflicts
	if dest_occupant ~= nil and not is_first_dest_session
		and bare_jid ~= jid_bare(dest_occupant.bare_jid) then
		-- new nick or has different bare real jid
		log("debug", "%s couldn't join due to nick conflict: %s", real_jid, dest_occupant.nick);
		local reply = st.error_reply(stanza, "cancel", "conflict"):up();
		reply.tags[1].attr.code = "409";
		origin.send(reply:tag("x", {xmlns = "http://jabber.org/protocol/muc"}));
		return true;
	end

	-- Send presence stanza about original occupant
	if orig_occupant ~= nil and orig_occupant ~= dest_occupant then
		local orig_x = st.stanza("x", {xmlns = "http://jabber.org/protocol/muc#user";});
		local dest_nick;
		if dest_occupant == nil then -- Session is leaving
			log("debug", "session %s is leaving occupant %s", real_jid, orig_occupant.nick);
			if is_last_orig_session then
				orig_occupant.role = nil;
			end
			orig_occupant:set_session(real_jid, stanza);
		else
			log("debug", "session %s is changing from occupant %s to %s", real_jid, orig_occupant.nick, dest_occupant.nick);
			local generated_unavail = st.presence {from = orig_occupant.nick, to = real_jid, type = "unavailable"};
			orig_occupant:set_session(real_jid, generated_unavail);
			dest_nick = select(3, jid_split(dest_occupant.nick));
			if not is_first_dest_session then -- User is swapping into another pre-existing session
				log("debug", "session %s is swapping into multisession %s, showing it leave.", real_jid, dest_occupant.nick);
				-- Show the other session leaving
				local x = st.stanza("x", {xmlns = "http://jabber.org/protocol/muc#user";});
				add_item(x, self:get_affiliation(bare_jid), "none");
				local pr = st.presence{from = dest_occupant.nick, to = real_jid, type = "unavailable"}
					:tag("status"):text("you are joining pre-existing session " .. dest_nick):up()
					:add_child(x);
				self:route_stanza(pr);
			end
			if is_first_dest_session and is_last_orig_session then -- Normal nick change
				log("debug", "no sessions in %s left; publically marking as nick change", orig_occupant.nick);
				orig_x:tag("status", {code = "303";}):up();
			else -- The session itself always needs to see a nick change
				-- don't want to get our old nick's available presence,
				-- so remove our session from there, and manually generate an unavailable
				orig_occupant:remove_session(real_jid);
				log("debug", "generating nick change for %s", real_jid);
				local x = st.stanza("x", {xmlns = "http://jabber.org/protocol/muc#user";});
				-- self:build_item_list(orig_occupant, x, false, dest_nick); -- COMPAT: clients get confused if they see other items besides their own
				add_item(x, self:get_affiliation(bare_jid), orig_occupant.role, real_jid, dest_nick);
				x:tag("status", {code = "303";}):up();
				x:tag("status", {code = "110";}):up();
				self:route_stanza(generated_unavail:add_child(x));
				dest_nick = nil; -- set dest_nick to nil; so general populance doesn't see it for whole orig_occupant
			end
		end

		self:save_occupant(orig_occupant);
		self:publicise_occupant_status(orig_occupant, orig_x, dest_nick);

		if is_last_orig_session then
			module:fire_event("muc-occupant-left", {
				room = self;
				nick = orig_occupant.nick;
				occupant = orig_occupant;
				origin = origin;
				stanza = stanza;
			});
		end
	end

	if dest_occupant ~= nil then
		dest_occupant:set_session(real_jid, stanza);
		local dest_x = st.stanza("x", {xmlns = "http://jabber.org/protocol/muc#user";});
		if orig_occupant == nil and self:get_whois() == "anyone" then
			dest_x:tag("status", {code = "100"}):up();
		end
		self:save_occupant(dest_occupant);

		if orig_occupant == nil or muc_x then
			-- Send occupant list to newly joined user
			self:send_occupant_list(real_jid, function(nick, occupant) -- luacheck: ignore 212
				-- Don't include self
				return occupant:get_presence(real_jid) == nil;
			end)
		end
		local self_x;
		if nick_changed then
			self_x = st.clone(dest_x);
			self_x:tag("status", {code="210"}):up();
		end
		self:publicise_occupant_status(dest_occupant, {base=dest_x,self=self_x});

		if orig_occupant ~= nil and orig_occupant ~= dest_occupant and not is_last_orig_session then -- If user is swapping and wasn't last original session
			log("debug", "session %s split nicks; showing %s rejoining", real_jid, orig_occupant.nick);
			-- Show the original nick joining again
			local pr = st.clone(orig_occupant:get_presence());
			pr.attr.to = real_jid;
			local x = st.stanza("x", {xmlns = "http://jabber.org/protocol/muc#user";});
			self:build_item_list(orig_occupant, x, false);
			-- TODO: new status code to inform client this was the multi-session it left?
			pr:add_child(x);
			self:route_stanza(pr);
		end

		if orig_occupant == nil or muc_x then
			if is_first_dest_session then
				module:fire_event("muc-occupant-joined", {
					room = self;
					nick = dest_occupant.nick;
					occupant = dest_occupant;
					stanza = stanza;
					origin = origin;
				});
			end
			module:fire_event("muc-occupant-session-new", {
				room = self;
				nick = dest_occupant.nick;
				occupant = dest_occupant;
				stanza = stanza;
				origin = origin;
				jid = real_jid;
			});
		end
	end
	return true;
end

function room_mt:handle_presence_to_occupant(origin, stanza)
	local type = stanza.attr.type;
	if type == "error" then -- error, kick em out!
		return self:handle_kickable(origin, stanza)
	elseif type == nil or type == "unavailable" then
		return self:handle_normal_presence(origin, stanza);
	elseif type ~= 'result' then -- bad type
		if type ~= 'visible' and type ~= 'invisible' then -- COMPAT ejabberd can broadcast or forward XEP-0018 presences
			origin.send(st.error_reply(stanza, "modify", "bad-request")); -- FIXME correct error?
		end
	end
	return true;
end

function room_mt:handle_iq_to_occupant(origin, stanza)
	local from, to = stanza.attr.from, stanza.attr.to;
	local type = stanza.attr.type;
	local id = stanza.attr.id;
	local occupant = self:get_occupant_by_nick(to);
	if (type == "error" or type == "result") then
		do -- deconstruct_stanza_id
			if not occupant then return nil; end
			local from_jid, orig_id, to_jid_hash = (base64.decode(id) or ""):match("^(%Z+)%z(%Z*)%z(.+)$");
			if not(from == from_jid or from == jid_bare(from_jid)) then return nil; end
			local from_occupant_jid = self:get_occupant_jid(from_jid);
			if from_occupant_jid == nil then return nil; end
			local session_jid
			for to_jid in occupant:each_session() do
				if md5(to_jid) == to_jid_hash then
					session_jid = to_jid;
					break;
				end
			end
			if session_jid == nil then return nil; end
			stanza.attr.from, stanza.attr.to, stanza.attr.id = from_occupant_jid, session_jid, orig_id;
		end
		log("debug", "%s sent private iq stanza to %s (%s)", from, to, stanza.attr.to);
		self:route_stanza(stanza);
		stanza.attr.from, stanza.attr.to, stanza.attr.id = from, to, id;
		return true;
	else -- Type is "get" or "set"
		local current_nick = self:get_occupant_jid(from);
		if not current_nick then
			origin.send(st.error_reply(stanza, "cancel", "not-acceptable"));
			return true;
		end
		if not occupant then -- recipient not in room
			origin.send(st.error_reply(stanza, "cancel", "item-not-found", "Recipient not in room"));
			return true;
		end
		do -- construct_stanza_id
			stanza.attr.id = base64.encode(occupant.jid.."\0"..stanza.attr.id.."\0"..md5(from));
		end
		stanza.attr.from, stanza.attr.to = current_nick, occupant.jid;
		log("debug", "%s sent private iq stanza to %s (%s)", from, to, occupant.jid);
		if stanza.tags[1].attr.xmlns == 'vcard-temp' then
			stanza.attr.to = jid_bare(stanza.attr.to);
		end
		self:route_stanza(stanza);
		stanza.attr.from, stanza.attr.to, stanza.attr.id = from, to, id;
		return true;
	end
end

function room_mt:handle_message_to_occupant(origin, stanza)
	local from, to = stanza.attr.from, stanza.attr.to;
	local current_nick = self:get_occupant_jid(from);
	local type = stanza.attr.type;
	if not current_nick then -- not in room
		if type ~= "error" then
			origin.send(st.error_reply(stanza, "cancel", "not-acceptable"));
		end
		return true;
	end
	if type == "groupchat" then -- groupchat messages not allowed in PM
		origin.send(st.error_reply(stanza, "modify", "bad-request"));
		return true;
	elseif type == "error" and is_kickable_error(stanza) then
		log("debug", "%s kicked from %s for sending an error message", current_nick, self.jid);
		return self:handle_kickable(origin, stanza); -- send unavailable
	end

	local o_data = self:get_occupant_by_nick(to);
	if not o_data then
		origin.send(st.error_reply(stanza, "cancel", "item-not-found", "Recipient not in room"));
		return true;
	end
	log("debug", "%s sent private message stanza to %s (%s)", from, to, o_data.jid);
	stanza:tag("x", { xmlns = "http://jabber.org/protocol/muc#user" }):up();
	stanza.attr.from = current_nick;
	self:route_to_occupant(o_data, stanza)
	-- TODO: Remove x tag?
	stanza.attr.from = from;
	return true;
end

function room_mt:send_form(origin, stanza)
	origin.send(st.reply(stanza):query("http://jabber.org/protocol/muc#owner")
		:add_child(self:get_form_layout(stanza.attr.from):form())
	);
end

function room_mt:get_form_layout(actor)
	local form = dataform.new({
		title = "Configuration for "..self.jid,
		instructions = "Complete and submit this form to configure the room.",
		{
			name = 'FORM_TYPE',
			type = 'hidden',
			value = 'http://jabber.org/protocol/muc#roomconfig'
		}
	});
	return module:fire_event("muc-config-form", { room = self, actor = actor, form = form }) or form;
end

function room_mt:process_form(origin, stanza)
	local form = stanza.tags[1]:get_child("x", "jabber:x:data");
	if form.attr.type == "cancel" then
		origin.send(st.reply(stanza));
	elseif form.attr.type == "submit" then
		local fields, errors, present;
		if form.tags[1] == nil then -- Instant room
			fields, present = {}, {};
		else
			fields, errors, present = self:get_form_layout(stanza.attr.from):data(form);
			if fields.FORM_TYPE ~= "http://jabber.org/protocol/muc#roomconfig" then
				origin.send(st.error_reply(stanza, "cancel", "bad-request", "Form is not of type room configuration"));
				return true;
			end
		end

		local event = {room = self; origin = origin; stanza = stanza; fields = fields; status_codes = {};};
		function event.update_option(name, field, allowed)
			local new = fields[field];
			if new == nil then return; end
			if allowed and not allowed[new] then return; end
			if new == self["get_"..name](self) then return; end
			event.status_codes["104"] = true;
			self["set_"..name](self, new);
			return true;
		end
		module:fire_event("muc-config-submitted", event);
		for submitted_field in pairs(present) do
			event.field, event.value = submitted_field, fields[submitted_field];
			module:fire_event("muc-config-submitted/"..submitted_field, event);
		end
		event.field, event.value = nil, nil;

		self:save(true);
		origin.send(st.reply(stanza));

		if next(event.status_codes) then
			local msg = st.message({type='groupchat', from=self.jid})
				:tag('x', {xmlns='http://jabber.org/protocol/muc#user'})
			for code in pairs(event.status_codes) do
				msg:tag("status", {code = code;}):up();
			end
			msg:up();
			self:broadcast_message(msg);
		end
	else
		origin.send(st.error_reply(stanza, "cancel", "bad-request", "Not a submitted form"));
	end
	return true;
end

-- Removes everyone from the room
function room_mt:clear(x)
	x = x or st.stanza("x", {xmlns='http://jabber.org/protocol/muc#user'});
	local occupants_updated = {};
	for nick, occupant in self:each_occupant() do -- luacheck: ignore 213
		occupant.role = nil;
		self:save_occupant(occupant);
		occupants_updated[occupant] = true;
	end
	for occupant in pairs(occupants_updated) do
		self:publicise_occupant_status(occupant, x);
		module:fire_event("muc-occupant-left", { room = self; nick = occupant.nick; occupant = occupant;});
	end
end

function room_mt:destroy(newjid, reason, password)
	local x = st.stanza("x", {xmlns = "http://jabber.org/protocol/muc#user"})
		:tag("item", { affiliation='none', role='none' }):up()
		:tag("destroy", {jid=newjid});
	if reason then x:tag("reason"):text(reason):up(); end
	if password then x:tag("password"):text(password):up(); end
	x:up();
	self:clear(x);
	module:fire_event("muc-room-destroyed", { room = self });
	return true;
end

function room_mt:handle_disco_info_get_query(origin, stanza)
	origin.send(self:get_disco_info(stanza));
	return true;
end

function room_mt:handle_disco_items_get_query(origin, stanza)
	origin.send(self:get_disco_items(stanza));
	return true;
end

function room_mt:handle_admin_query_set_command(origin, stanza)
	local item = stanza.tags[1].tags[1];
	if not item then
		origin.send(st.error_reply(stanza, "cancel", "bad-request"));
	end
	if item.attr.jid then -- Validate provided JID
		item.attr.jid = jid_prep(item.attr.jid);
		if not item.attr.jid then
			origin.send(st.error_reply(stanza, "modify", "jid-malformed"));
			return true;
		end
	end
	if not item.attr.jid and item.attr.nick then -- COMPAT Workaround for Miranda sending 'nick' instead of 'jid' when changing affiliation
		local occupant = self:get_occupant_by_nick(self.jid.."/"..item.attr.nick);
		if occupant then item.attr.jid = occupant.jid; end
	elseif not item.attr.nick and item.attr.jid then
		local nick = self:get_occupant_jid(item.attr.jid);
		if nick then item.attr.nick = select(3, jid_split(nick)); end
	end
	local actor = stanza.attr.from;
	local reason = item:get_child_text("reason");
	local success, errtype, err
	if item.attr.affiliation and item.attr.jid and not item.attr.role then
		success, errtype, err = self:set_affiliation(actor, item.attr.jid, item.attr.affiliation, reason);
	elseif item.attr.role and item.attr.nick and not item.attr.affiliation then
		success, errtype, err = self:set_role(actor, self.jid.."/"..item.attr.nick, item.attr.role, reason);
	else
		success, errtype, err = nil, "cancel", "bad-request";
	end
	self:save(true);
	if not success then
		origin.send(st.error_reply(stanza, errtype, err));
	else
		origin.send(st.reply(stanza));
	end
	return true;
end

function room_mt:handle_admin_query_get_command(origin, stanza)
	local actor = stanza.attr.from;
	local affiliation = self:get_affiliation(actor);
	local item = stanza.tags[1].tags[1];
	local _aff = item.attr.affiliation;
	local _aff_rank = valid_affiliations[_aff or "none"];
	local _rol = item.attr.role;
	if _aff and _aff_rank and not _rol then
		-- You need to be at least an admin, and be requesting info about your affifiliation or lower
		-- e.g. an admin can't ask for a list of owners
		local affiliation_rank = valid_affiliations[affiliation or "none"];
		if affiliation_rank >= valid_affiliations.admin and affiliation_rank >= _aff_rank
		or self:get_members_only() and self:get_whois() == "anyone" and affiliation_rank >= valid_affiliations.member then
			local reply = st.reply(stanza):query("http://jabber.org/protocol/muc#admin");
			for jid in self:each_affiliation(_aff or "none") do
				reply:tag("item", {affiliation = _aff, jid = jid}):up();
			end
			origin.send(reply:up());
			return true;
		else
			origin.send(st.error_reply(stanza, "auth", "forbidden"));
			return true;
		end
	elseif _rol and valid_roles[_rol or "none"] and not _aff then
		local role = self:get_role(self:get_occupant_jid(actor)) or self:get_default_role(affiliation);
		if valid_roles[role or "none"] >= valid_roles.moderator then
			if _rol == "none" then _rol = nil; end
			local reply = st.reply(stanza):query("http://jabber.org/protocol/muc#admin");
			-- TODO: whois check here? (though fully anonymous rooms are not supported)
			for occupant_jid, occupant in self:each_occupant() do
				if occupant.role == _rol then
					local nick = select(3,jid_split(occupant_jid));
					self:build_item_list(occupant, reply, false, nick);
				end
			end
			origin.send(reply:up());
			return true;
		else
			origin.send(st.error_reply(stanza, "auth", "forbidden"));
			return true;
		end
	else
		origin.send(st.error_reply(stanza, "cancel", "bad-request"));
		return true;
	end
end

function room_mt:handle_owner_query_get_to_room(origin, stanza)
	if self:get_affiliation(stanza.attr.from) ~= "owner" then
		origin.send(st.error_reply(stanza, "auth", "forbidden", "Only owners can configure rooms"));
		return true;
	end

	self:send_form(origin, stanza);
	return true;
end
function room_mt:handle_owner_query_set_to_room(origin, stanza)
	if self:get_affiliation(stanza.attr.from) ~= "owner" then
		origin.send(st.error_reply(stanza, "auth", "forbidden", "Only owners can configure rooms"));
		return true;
	end

	local child = stanza.tags[1].tags[1];
	if not child then
		origin.send(st.error_reply(stanza, "modify", "bad-request"));
		return true;
	elseif child.name == "destroy" then
		local newjid = child.attr.jid;
		local reason = child:get_child_text("reason");
		local password = child:get_child_text("password");
		self:destroy(newjid, reason, password);
		origin.send(st.reply(stanza));
		return true;
	elseif child.name == "x" and child.attr.xmlns == "jabber:x:data" then
		return self:process_form(origin, stanza);
	else
		origin.send(st.error_reply(stanza, "cancel", "service-unavailable"));
		return true;
	end
end

function room_mt:handle_groupchat_to_room(origin, stanza)
	local from = stanza.attr.from;
	local occupant = self:get_occupant_by_real_jid(from);
	if module:fire_event("muc-occupant-groupchat", {
		room = self; origin = origin; stanza = stanza; from = from; occupant = occupant;
	}) then return true; end
	stanza.attr.from = occupant.nick;
	self:broadcast_message(stanza);
	stanza.attr.from = from;
	return true;
end

-- Role check
module:hook("muc-occupant-groupchat", function(event)
	local role_rank = valid_roles[event.occupant and event.occupant.role or "none"];
	if role_rank <= valid_roles.none then
		event.origin.send(st.error_reply(event.stanza, "cancel", "not-acceptable"));
		return true;
	elseif role_rank <= valid_roles.visitor then
		event.origin.send(st.error_reply(event.stanza, "auth", "forbidden"));
		return true;
	end
end, 50);

-- hack - some buggy clients send presence updates to the room rather than their nick
function room_mt:handle_presence_to_room(origin, stanza)
	local current_nick = self:get_occupant_jid(stanza.attr.from);
	local handled
	if current_nick then
		local to = stanza.attr.to;
		stanza.attr.to = current_nick;
		handled = self:handle_presence_to_occupant(origin, stanza);
		stanza.attr.to = to;
	end
	return handled;
end

-- Need visitor role or higher to invite
module:hook("muc-pre-invite", function(event)
	local room, stanza = event.room, event.stanza;
	local _from = stanza.attr.from;
	local inviter = room:get_occupant_by_real_jid(_from);
	local role = inviter and inviter.role or room:get_default_role(room:get_affiliation(_from));
	if valid_roles[role or "none"] <= valid_roles.visitor then
		event.origin.send(st.error_reply(stanza, "auth", "forbidden"));
		return true;
	end
end);

function room_mt:handle_mediated_invite(origin, stanza)
	local payload = stanza:get_child("x", "http://jabber.org/protocol/muc#user"):get_child("invite");
	local invitee = jid_prep(payload.attr.to);
	if not invitee then
		origin.send(st.error_reply(stanza, "cancel", "jid-malformed"));
		return true;
	elseif module:fire_event("muc-pre-invite", {room = self, origin = origin, stanza = stanza}) then
		return true;
	end
	local invite = muc_util.filter_muc_x(st.clone(stanza));
	invite.attr.from = self.jid;
	invite.attr.to = invitee;
	invite:tag('x', {xmlns='http://jabber.org/protocol/muc#user'})
			:tag('invite', {from = stanza.attr.from;})
				:tag('reason'):text(payload:get_child_text("reason")):up()
			:up()
		:up();
	if not module:fire_event("muc-invite", {room = self, stanza = invite, origin = origin, incoming = stanza}) then
		self:route_stanza(invite);
	end
	return true;
end

-- COMPAT: Some older clients expect this
module:hook("muc-invite", function(event)
	local room, stanza = event.room, event.stanza;
	local invite = stanza:get_child("x", "http://jabber.org/protocol/muc#user"):get_child("invite");
	local reason = invite:get_child_text("reason");
	stanza:tag('x', {xmlns = "jabber:x:conference"; jid = room.jid;})
		:text(reason or "")
	:up();
end);

-- Add a plain message for clients which don't support invites
module:hook("muc-invite", function(event)
	local room, stanza = event.room, event.stanza;
	if not stanza:get_child("body") then
		local invite = stanza:get_child("x", "http://jabber.org/protocol/muc#user"):get_child("invite");
		local reason = invite:get_child_text("reason") or "";
		stanza:tag("body")
			:text(invite.attr.from.." invited you to the room "..room.jid..(reason == "" and (" ("..reason..")") or ""))
		:up();
	end
end);

function room_mt:handle_mediated_decline(origin, stanza)
	local payload = stanza:get_child("x", "http://jabber.org/protocol/muc#user"):get_child("decline");
	local declinee = jid_prep(payload.attr.to);
	if not declinee then
		origin.send(st.error_reply(stanza, "cancel", "jid-malformed"));
		return true;
	elseif module:fire_event("muc-pre-decline", {room = self, origin = origin, stanza = stanza}) then
		return true;
	end
	local decline = muc_util.filter_muc_x(st.clone(stanza));
	decline.attr.from = self.jid;
	decline.attr.to = declinee;
	decline:tag("x", {xmlns = "http://jabber.org/protocol/muc#user"})
			:tag("decline", {from = stanza.attr.from})
				:tag("reason"):text(payload:get_child_text("reason")):up()
			:up()
		:up();
	if not module:fire_event("muc-decline", {room = self, stanza = decline, origin = origin, incoming = stanza}) then
		declinee = decline.attr.to; -- re-fetch, in case event modified it
		local occupant
		if jid_bare(declinee) == self.jid then -- declinee jid is already an in-room jid
			occupant = self:get_occupant_by_nick(declinee);
		end
		if occupant then
			self:route_to_occupant(occupant, decline);
		else
			self:route_stanza(decline);
		end
	end
	return true;
end

-- Add a plain message for clients which don't support declines
module:hook("muc-decline", function(event)
	local room, stanza = event.room, event.stanza;
	if not stanza:get_child("body") then
		local decline = stanza:get_child("x", "http://jabber.org/protocol/muc#user"):get_child("decline");
		local reason = decline:get_child_text("reason") or "";
		stanza:tag("body")
			:text(decline.attr.from.." declined your invite to the room "..room.jid..(reason == "" and (" ("..reason..")") or ""))
		:up();
	end
end);

function room_mt:handle_message_to_room(origin, stanza)
	local type = stanza.attr.type;
	if type == "groupchat" then
		return self:handle_groupchat_to_room(origin, stanza)
	elseif type == "error" and is_kickable_error(stanza) then
		return self:handle_kickable(origin, stanza)
	elseif type == nil then
		local x = stanza:get_child("x", "http://jabber.org/protocol/muc#user");
		if x then
			local payload = x.tags[1];
			if payload == nil then --luacheck: ignore 542
				-- fallthrough
			elseif payload.name == "invite" and payload.attr.to then
				return self:handle_mediated_invite(origin, stanza)
			elseif payload.name == "decline" and payload.attr.to then
				return self:handle_mediated_decline(origin, stanza)
			end
			origin.send(st.error_reply(stanza, "cancel", "bad-request"));
			return true;
		end
	end
end

function room_mt:route_stanza(stanza) -- luacheck: ignore 212
	module:send(stanza);
end

function room_mt:get_affiliation(jid)
	local node, host, resource = jid_split(jid);
	local bare = node and node.."@"..host or host;
	local result = self._affiliations[bare]; -- Affiliations are granted, revoked, and maintained based on the user's bare JID.
	if not result and self._affiliations[host] == "outcast" then result = "outcast"; end -- host banned
	return result;
end

-- Iterates over jid, affiliation pairs
function room_mt:each_affiliation(with_affiliation)
	if not with_affiliation then
		return pairs(self._affiliations);
	else
		return function(_affiliations, jid)
			local affiliation;
			repeat -- Iterate until we get a match
				jid, affiliation = next(_affiliations, jid);
			until jid == nil or affiliation == with_affiliation
			return jid, affiliation;
		end, self._affiliations, nil
	end
end

function room_mt:set_affiliation(actor, jid, affiliation, reason)
	if not actor then return nil, "modify", "not-acceptable"; end;

	local node, host, resource = jid_split(jid);
	if not host then return nil, "modify", "not-acceptable"; end
	jid = jid_join(node, host); -- Bare
	local is_host_only = node == nil;

	if valid_affiliations[affiliation or "none"] == nil then
		return nil, "modify", "not-acceptable";
	end
	affiliation = affiliation ~= "none" and affiliation or nil; -- coerces `affiliation == false` to `nil`

	local target_affiliation = self._affiliations[jid]; -- Raw; don't want to check against host
	local is_downgrade = valid_affiliations[target_affiliation or "none"] > valid_affiliations[affiliation or "none"];

	if actor == true then
		actor = nil -- So we can pass it safely to 'publicise_occupant_status' below
	else
		local actor_affiliation = self:get_affiliation(actor);
		if actor_affiliation == "owner" then
			if jid_bare(actor) == jid then -- self change
				-- need at least one owner
				local is_last = true;
				for j in self:each_affiliation("owner") do
					if j ~= jid then is_last = false; break; end
				end
				if is_last then
					return nil, "cancel", "conflict";
				end
			end
			-- owners can do anything else
		elseif affiliation == "owner" or affiliation == "admin"
			or actor_affiliation ~= "admin"
			or target_affiliation == "owner" or target_affiliation == "admin" then
			-- Can't demote owners or other admins
			return nil, "cancel", "not-allowed";
		end
	end

	-- Set in 'database'
	self._affiliations[jid] = affiliation;

	-- Update roles
	local role = self:get_default_role(affiliation);
	local role_rank = valid_roles[role or "none"];
	local occupants_updated = {}; -- Filled with old roles
	for nick, occupant in self:each_occupant() do -- luacheck: ignore 213
		if occupant.bare_jid == jid or (
			-- Outcast can be by host.
			is_host_only and affiliation == "outcast" and select(2, jid_split(occupant.bare_jid)) == host
		) then
			-- need to publcize in all cases; as affiliation in <item/> has changed.
			occupants_updated[occupant] = occupant.role;
			if occupant.role ~= role and (
				is_downgrade or
				valid_roles[occupant.role or "none"] < role_rank -- upgrade
			) then
				occupant.role = role;
				self:save_occupant(occupant);
			end
		end
	end

	-- Tell the room of the new occupant affiliations+roles
	local x = st.stanza("x", {xmlns = "http://jabber.org/protocol/muc#user"});
	if not role then -- getting kicked
		if affiliation == "outcast" then
			x:tag("status", {code="301"}):up(); -- banned
		else
			x:tag("status", {code="321"}):up(); -- affiliation change
		end
	end
	local is_semi_anonymous = self:get_whois() == "moderators";
	for occupant, old_role in pairs(occupants_updated) do
		self:publicise_occupant_status(occupant, x, nil, actor, reason);
		if occupant.role == nil then
			module:fire_event("muc-occupant-left", {room = self; nick = occupant.nick; occupant = occupant;});
		elseif is_semi_anonymous and
			(old_role == "moderator" and occupant.role ~= "moderator") or
			(old_role ~= "moderator" and occupant.role == "moderator") then -- Has gained or lost moderator status
			-- Send everyone else's presences (as jid visibility has changed)
			for real_jid in occupant:each_session() do
				self:send_occupant_list(real_jid, function(occupant_jid, occupant) --luacheck: ignore 212 433
					return occupant.bare_jid ~= jid;
				end);
			end
		end
	end

	self:save(true);

	module:fire_event("muc-set-affiliation", {
		room = self;
		actor = actor;
		jid = jid;
		affiliation = affiliation or "none";
		reason = reason;
		previous_affiliation = target_affiliation;
		in_room = next(occupants_updated) ~= nil;
	});

	return true;
end

function room_mt:get_role(nick)
	local occupant = self:get_occupant_by_nick(nick);
	return occupant and occupant.role or nil;
end

function room_mt:set_role(actor, occupant_jid, role, reason)
	if not actor then return nil, "modify", "not-acceptable"; end

	local occupant = self:get_occupant_by_nick(occupant_jid);
	if not occupant then return nil, "modify", "item-not-found"; end

	if valid_roles[role or "none"] == nil then
		return nil, "modify", "not-acceptable";
	end
	role = role ~= "none" and role or nil; -- coerces `role == false` to `nil`

	if actor == true then
		actor = nil -- So we can pass it safely to 'publicise_occupant_status' below
	else
		-- Can't do anything to other owners or admins
		local occupant_affiliation = self:get_affiliation(occupant.bare_jid);
		if occupant_affiliation == "owner" or occupant_affiliation == "admin" then
			return nil, "cancel", "not-allowed";
		end

		-- If you are trying to give or take moderator role you need to be an owner or admin
		if occupant.role == "moderator" or role == "moderator" then
			local actor_affiliation = self:get_affiliation(actor);
			if actor_affiliation ~= "owner" and actor_affiliation ~= "admin" then
				return nil, "cancel", "not-allowed";
			end
		end

		-- Need to be in the room and a moderator
		local actor_occupant = self:get_occupant_by_real_jid(actor);
		if not actor_occupant or actor_occupant.role ~= "moderator" then
			return nil, "cancel", "not-allowed";
		end
	end

	local x = st.stanza("x", {xmlns = "http://jabber.org/protocol/muc#user"});
	if not role then
		x:tag("status", {code = "307"}):up();
	end
	occupant.role = role;
	self:save_occupant(occupant);
	self:publicise_occupant_status(occupant, x, nil, actor, reason);
	if role == nil then
		module:fire_event("muc-occupant-left", {room = self; nick = occupant.nick; occupant = occupant;});
	end
	return true;
end

local whois = module:require "muc/whois";
room_mt.get_whois = whois.get;
room_mt.set_whois = whois.set;

local _M = {}; -- module "muc"

function _M.new_room(jid, config)
	return setmetatable({
		jid = jid;
		_jid_nick = {};
		_occupants = {};
		_data = config or {};
		_affiliations = {};
	}, room_mt);
end

local new_format = module:get_option_boolean("new_muc_storage_format", false);

function room_mt:freeze(live)
	local frozen, state;
	if new_format then
		frozen = {
			_jid = self.jid;
			_data = self._data;
		};
		for user, affiliation in pairs(self._affiliations) do
			frozen[user] = affiliation;
		end
	else
		frozen = {
			jid = self.jid;
			_data = self._data;
			_affiliations = self._affiliations;
		};
	end
	if live then
		state = {};
		for nick, occupant in self:each_occupant() do
			state[nick] = {
				bare_jid = occupant.bare_jid;
				role = occupant.role;
				jid = occupant.jid;
			}
			for jid, presence in occupant:each_session() do
				state[jid] = st.preserialize(presence);
			end
		end
		local history = self._history;
		if history then
			state._last_message = st.preserialize(history[#history].stanza);
			state._last_message_at = history[#history].timestamp;
		end
	end
	return frozen, state;
end

function _M.restore_room(frozen, state)
	local room_jid = frozen._jid or frozen.jid;
	local room = _M.new_room(room_jid, frozen._data);

	if state and state._last_message and state._last_message_at then
		room._history = {
			{ stanza = st.deserialize(state._last_message),
			  timestamp = state._last_message_at, },
		};
	end

	local occupants = {};
	local room_name, room_host = jid_split(room_jid);

	if frozen.jid and frozen._affiliations then
		room._affiliations = frozen._affiliations;
	else
		for jid, data in pairs(frozen) do
			local node, host, resource = jid_split(jid);
			if host:sub(1,1) ~= "_" and not resource and type(data) == "string" then
				-- bare jid: affiliation
				room._affiliations[jid] = data;
			end
		end
	end
	for jid, data in pairs(state or frozen) do
		local node, host, resource = jid_split(jid);
		if node or host:sub(1,1) ~= "_" then
			if host == room_host and node == room_name and resource and type(data) == "table" then
				-- full room jid: bare real jid and role
				local nick = jid;
				local occupant = occupants[nick] or occupant_lib.new(data.bare_jid, nick);
				occupant.bare_jid = data.bare_jid;
				occupant.role = data.role;
				occupant.jid = data.jid; -- Primary session JID
				occupants[nick] = occupant;
			elseif type(data) == "table" and data.name == "presence" then
				-- full user jid: presence
				local nick = data.attr.from;
				local occupant = occupants[nick] or occupant_lib.new(nil, nick);
				local presence = st.deserialize(data);
				occupant:set_session(jid, presence);
				occupants[nick] = occupant;
			end
		end
	end

	for _, occupant in pairs(occupants) do
		room:save_occupant(occupant);
	end

	return room;
end

_M.room_mt = room_mt;

return _M;<|MERGE_RESOLUTION|>--- conflicted
+++ resolved
@@ -85,7 +85,6 @@
 		return next_copied_occupant, self._occupants, nil;
 	end
 end
-<<<<<<< HEAD
 
 function room_mt:has_occupant()
 	return next(self._occupants, nil) ~= nil
@@ -106,30 +105,6 @@
 	if old_occupant then
 		for real_jid in old_occupant:each_session() do
 			self._jid_nick[real_jid] = nil;
-=======
-function room_mt:broadcast_message(stanza, historic)
-	local to = stanza.attr.to;
-	local room_jid = self.jid;
-
-	stanza:maptags(function (child)
-		if child.name == "delay" and child.attr["xmlns"] == "urn:xmpp:delay" then
-			if child.attr["from"] == room_jid then
-				return nil;
-			end
-		end
-		if child.name == "x" and child.attr["xmlns"] == "jabber:x:delay" then
-			if child.attr["from"] == room_jid then
-				return nil;
-			end
-		end
-		return child;
-	end)
-
-	for occupant, o_data in pairs(self._occupants) do
-		for jid in pairs(o_data.sessions) do
-			stanza.attr.to = jid;
-			self:_route_stanza(stanza);
->>>>>>> 2d4c94e6
 		end
 	end
 
@@ -151,7 +126,6 @@
 	end
 	self._occupants[id] = occupant
 end
-<<<<<<< HEAD
 
 function room_mt:route_to_occupant(occupant, stanza)
 	local to = stanza.attr.to;
@@ -160,19 +134,6 @@
 		self:route_stanza(stanza);
 	end
 	stanza.attr.to = to;
-=======
-function room_mt:save_to_history(stanza)
-	local history = self._data['history'];
-	if not history then history = {}; self._data['history'] = history; end
-	stanza = st.clone(stanza);
-	stanza.attr.to = "";
-	local stamp = datetime.datetime();
-	stanza:tag("delay", {xmlns = "urn:xmpp:delay", from = self.jid, stamp = stamp}):up(); -- XEP-0203
-	stanza:tag("x", {xmlns = "jabber:x:delay", from = self.jid, stamp = datetime.legacy()}):up(); -- XEP-0091 (deprecated)
-	local entry = { stanza = stanza, stamp = stamp };
-	t_insert(history, entry);
-	while #history > (self._data.history_length or default_history_length) do t_remove(history, 1) end
->>>>>>> 2d4c94e6
 end
 
 -- actor is the attribute table
@@ -203,6 +164,23 @@
 end
 
 function room_mt:broadcast_message(stanza)
+	local to = stanza.attr.to;
+	local room_jid = self.jid;
+
+	stanza:maptags(function (child)
+		if child.name == "delay" and child.attr["xmlns"] == "urn:xmpp:delay" then
+			if child.attr["from"] == room_jid then
+				return nil;
+			end
+		end
+		if child.name == "x" and child.attr["xmlns"] == "jabber:x:delay" then
+			if child.attr["from"] == room_jid then
+				return nil;
+			end
+		end
+		return child;
+	end)
+
 	if module:fire_event("muc-broadcast-message", {room = self, stanza = stanza}) then
 		return true;
 	end
