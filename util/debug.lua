--- conflicted
+++ resolved
@@ -22,7 +22,6 @@
 		location         = _("yellow");
 	};
 end
-
 module("debugx", package.seeall);
 
 function get_locals_table(level)
@@ -105,9 +104,8 @@
 	return levels;
 end
 
-<<<<<<< HEAD
-function debug.traceback(...)
-	local ok, ret = pcall(debug._traceback, ...);
+function traceback(...)
+	local ok, ret = pcall(_traceback, ...);
 	if not ok then
 		return "Error in error handling: "..ret;
 	end
@@ -119,10 +117,8 @@
 	return getstring(styles.boundary_padding, "v"..padding).." "..getstring(styles.filename, last_source_desc).." "..getstring(styles.boundary_padding, padding..(#last_source_desc%2==0 and "-v" or "v "));
 end
 
-function debug._traceback(thread, message, level)
-=======
-function traceback(thread, message, level)
->>>>>>> 7cb22f77
+function _traceback(thread, message, level)
+
 	if type(thread) ~= "thread" then
 		thread, message, level = coroutine.running(), thread, message;
 	end
