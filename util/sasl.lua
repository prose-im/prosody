-- sasl.lua v0.4
-- Copyright (C) 2008-2009 Tobias Markmann
--
--    All rights reserved.
--
--    Redistribution and use in source and binary forms, with or without modification, are permitted provided that the following conditions are met:
--
--        * Redistributions of source code must retain the above copyright notice, this list of conditions and the following disclaimer.
--        * Redistributions in binary form must reproduce the above copyright notice, this list of conditions and the following disclaimer in the documentation and/or other materials provided with the distribution.
--        * Neither the name of Tobias Markmann nor the names of its contributors may be used to endorse or promote products derived from this software without specific prior written permission.
--
--    THIS SOFTWARE IS PROVIDED BY THE COPYRIGHT HOLDERS AND CONTRIBUTORS "AS IS" AND ANY EXPRESS OR IMPLIED WARRANTIES, INCLUDING, BUT NOT LIMITED TO, THE IMPLIED WARRANTIES OF MERCHANTABILITY AND FITNESS FOR A PARTICULAR PURPOSE ARE DISCLAIMED. IN NO EVENT SHALL THE COPYRIGHT OWNER OR CONTRIBUTORS BE LIABLE FOR ANY DIRECT, INDIRECT, INCIDENTAL, SPECIAL, EXEMPLARY, OR CONSEQUENTIAL DAMAGES (INCLUDING, BUT NOT LIMITED TO, PROCUREMENT OF SUBSTITUTE GOODS OR SERVICES; LOSS OF USE, DATA, OR PROFITS; OR BUSINESS INTERRUPTION) HOWEVER CAUSED AND ON ANY THEORY OF LIABILITY, WHETHER IN CONTRACT, STRICT LIABILITY, OR TORT (INCLUDING NEGLIGENCE OR OTHERWISE) ARISING IN ANY WAY OUT OF THE USE OF THIS SOFTWARE, EVEN IF ADVISED OF THE POSSIBILITY OF SUCH DAMAGE.


local md5 = require "util.hashes".md5;
local log = require "util.logger".init("sasl");
local tostring = tostring;
local st = require "util.stanza";
local pairs, ipairs = pairs, ipairs;
local t_insert, t_concat = table.insert, table.concat;
local to_unicode = require "util.encodings".idna.to_unicode;
local s_match = string.match;
local gmatch = string.gmatch
local string = string
local math = require "math"
local type = type
local error = error
local print = print
local setmetatable = setmetatable;
local assert = assert;
local dofile = dofile;
local require = require;

<<<<<<< HEAD
module "sasl"

-- Credentials handler:
--   Arguments: ("PLAIN", user, host, password)
--   Returns: true (success) | false (fail) | nil (user unknown)
local function new_plain(realm, credentials_handler)
	local object = { mechanism = "PLAIN", realm = realm, credentials_handler = credentials_handler}
	function object.feed(self, message)
		if message == "" or message == nil then return "failure", "malformed-request" end
		local response = message
		local authorization = s_match(response, "([^%z]+)")
		local authentication = s_match(response, "%z([^%z]+)%z")
		local password = s_match(response, "%z[^%z]+%z([^%z]+)")

    if authentication == nil or password == nil then return "failure", "malformed-request" end
    self.username = authentication
    local auth_success = self.credentials_handler("PLAIN", self.username, self.realm, password)
=======
require "util.iterators"
local keys = keys
>>>>>>> 9a77245f

local array = require "util.array"
module "sasl"

--[[
Authentication Backend Prototypes:

state = false : disabled
state = true : enabled
state = nil : non-existant

<<<<<<< HEAD
		-- testing all possible values
		if message["realm"] then data = data..[[realm="]]..message.realm..[[",]] end
		if message["nonce"] then data = data..[[nonce="]]..message.nonce..[[",]] end
		if message["qop"] then data = data..[[qop="]]..message.qop..[[",]] end
		if message["charset"] then data = data..[[charset=]]..message.charset.."," end
		if message["algorithm"] then data = data..[[algorithm=]]..message.algorithm.."," end
		if message["rspauth"] then data = data..[[rspauth=]]..message.rspauth.."," end
		data = data:gsub(",$", "")
		return data
=======
plain:
	function(username, realm)
		return password, state;
>>>>>>> 9a77245f
	end

plain-test:
	function(username, realm, password)
		return true or false, state;
	end

digest-md5:
	function(username, domain, realm, encoding) -- domain and realm are usually the same; for some broken
												-- implementations it's not
		return digesthash, state;
	end

digest-md5-test:
	function(username, domain, realm, encoding, digesthash)
		return true or false, state;
	end
<<<<<<< HEAD
	local function parse(data)
		local message = {}
		for k, v in gmatch(data, [[([%w%-]+)="?([^",]*)"?,?]]) do -- FIXME The hacky regex makes me shudder
			message[k] = v;
		end
		return message;
=======
]]

local method = {};
method.__index = method;
local mechanisms = {};
local backend_mechanism = {};

-- register a new SASL mechanims
local function registerMechanism(name, backends, f)
	assert(type(name) == "string", "Parameter name MUST be a string.");
	assert(type(backends) == "string" or type(backends) == "table", "Parameter backends MUST be either a string or a table.");
	assert(type(f) == "function", "Parameter f MUST be a function.");
	mechanisms[name] = f
	for _, backend_name in ipairs(backends) do
		if backend_mechanism[backend_name] == nil then backend_mechanism[backend_name] = {}; end
		t_insert(backend_mechanism[backend_name], name);
>>>>>>> 9a77245f
	end
end

<<<<<<< HEAD
	local object = { mechanism = "DIGEST-MD5", realm = realm, credentials_handler = credentials_handler};

	object.nonce = generate_uuid();
	object.step = 0;
	object.nonce_count = {};

	function object.feed(self, message)
		self.step = self.step + 1;
		if (self.step == 1) then
			local challenge = serialize({	nonce = object.nonce,
											qop = "auth",
											charset = "utf-8",
											algorithm = "md5-sess",
											realm = self.realm});
			return "challenge", challenge;
		elseif (self.step == 2) then
			local response = parse(message);
			-- check for replay attack
			if response["nc"] then
				if self.nonce_count[response["nc"]] then return "failure", "not-authorized" end
			end

			-- check for username, it's REQUIRED by RFC 2831
			if not response["username"] then
				return "failure", "malformed-request";
			end
			self["username"] = response["username"];

			-- check for nonce, ...
			if not response["nonce"] then
				return "failure", "malformed-request";
			else
				-- check if it's the right nonce
				if response["nonce"] ~= tostring(self.nonce) then return "failure", "malformed-request" end
			end

			if not response["cnonce"] then return "failure", "malformed-request", "Missing entry for cnonce in SASL message." end
			if not response["qop"] then response["qop"] = "auth" end

			if response["realm"] == nil or response["realm"] == "" then
				response["realm"] = "";
			elseif response["realm"] ~= self.realm then
				return "failure", "not-authorized", "Incorrect realm value";
			end

			local decoder;
			if response["charset"] == nil then
				decoder = utf8tolatin1ifpossible;
			elseif response["charset"] ~= "utf-8" then
				return "failure", "incorrect-encoding", "The client's response uses "..response["charset"].." for encoding with isn't supported by sasl.lua. Supported encodings are latin or utf-8.";
			end

			local domain = "";
			local protocol = "";
			if response["digest-uri"] then
				protocol, domain = response["digest-uri"]:match("(%w+)/(.*)$");
				if protocol == nil or domain == nil then return "failure", "malformed-request" end
			else
				return "failure", "malformed-request", "Missing entry for digest-uri in SASL message."
			end

			--TODO maybe realm support
			self.username = response["username"];
			local password_encoding, Y = self.credentials_handler("DIGEST-MD5", response["username"], self.realm, response["realm"], decoder);
			if Y == nil then return "failure", "not-authorized"
			elseif Y == false then return "failure", "account-disabled" end
			local A1 = "";
			if response.authzid then
				if response.authzid == self.username or response.authzid == self.username.."@"..self.realm then
					-- COMPAT
					log("warn", "Client is violating RFC 3920 (section 6.1, point 7).");
					A1 = Y..":"..response["nonce"]..":"..response["cnonce"]..":"..response.authzid;
				else
					return "failure", "invalid-authzid";
				end
			else
				A1 = Y..":"..response["nonce"]..":"..response["cnonce"];
			end
			local A2 = "AUTHENTICATE:"..protocol.."/"..domain;

			local HA1 = md5(A1, true);
			local HA2 = md5(A2, true);

			local KD = HA1..":"..response["nonce"]..":"..response["nc"]..":"..response["cnonce"]..":"..response["qop"]..":"..HA2;
			local response_value = md5(KD, true);

			if response_value == response["response"] then
				-- calculate rspauth
				A2 = ":"..protocol.."/"..domain;

				HA1 = md5(A1, true);
				HA2 = md5(A2, true);
=======
-- create a new SASL object which can be used to authenticate clients
function new(realm, profile)
	sasl_i = {profile = profile};
	sasl_i.realm = realm;
	return setmetatable(sasl_i, method);
end
>>>>>>> 9a77245f

-- get a list of possible SASL mechanims to use
function method:mechanisms()
	local mechanisms = {}
	for backend, f in pairs(self.profile) do
		print(backend)
		if backend_mechanism[backend] then
			for _, mechanism in ipairs(backend_mechanism[backend]) do
				mechanisms[mechanism] = true;
			end
		end
	end
	self["possible_mechanisms"] = mechanisms;
	return array.collect(keys(mechanisms));
end

-- select a mechanism to use
function method:select(mechanism)
	if self.mech_i then
		return false;
	end
	
	self.mech_i = mechanisms[mechanism]
	if self.mech_i == nil then 
		return false;
	end
	return true;
end

-- feed new messages to process into the library
function method:process(message)
	--if message == "" or message == nil then return "failure", "malformed-request" end
	return self.mech_i(self, message);
end

-- load the mechanisms
load_mechs = {"plain", "digest-md5"}
for _, mech in ipairs(load_mechs) do
	local name = "util.sasl."..mech;
	local m = require(name);
	m.init(registerMechanism)
end

return _M;<|MERGE_RESOLUTION|>--- conflicted
+++ resolved
@@ -31,28 +31,8 @@
 local dofile = dofile;
 local require = require;
 
-<<<<<<< HEAD
-module "sasl"
-
--- Credentials handler:
---   Arguments: ("PLAIN", user, host, password)
---   Returns: true (success) | false (fail) | nil (user unknown)
-local function new_plain(realm, credentials_handler)
-	local object = { mechanism = "PLAIN", realm = realm, credentials_handler = credentials_handler}
-	function object.feed(self, message)
-		if message == "" or message == nil then return "failure", "malformed-request" end
-		local response = message
-		local authorization = s_match(response, "([^%z]+)")
-		local authentication = s_match(response, "%z([^%z]+)%z")
-		local password = s_match(response, "%z[^%z]+%z([^%z]+)")
-
-    if authentication == nil or password == nil then return "failure", "malformed-request" end
-    self.username = authentication
-    local auth_success = self.credentials_handler("PLAIN", self.username, self.realm, password)
-=======
 require "util.iterators"
 local keys = keys
->>>>>>> 9a77245f
 
 local array = require "util.array"
 module "sasl"
@@ -64,21 +44,9 @@
 state = true : enabled
 state = nil : non-existant
 
-<<<<<<< HEAD
-		-- testing all possible values
-		if message["realm"] then data = data..[[realm="]]..message.realm..[[",]] end
-		if message["nonce"] then data = data..[[nonce="]]..message.nonce..[[",]] end
-		if message["qop"] then data = data..[[qop="]]..message.qop..[[",]] end
-		if message["charset"] then data = data..[[charset=]]..message.charset.."," end
-		if message["algorithm"] then data = data..[[algorithm=]]..message.algorithm.."," end
-		if message["rspauth"] then data = data..[[rspauth=]]..message.rspauth.."," end
-		data = data:gsub(",$", "")
-		return data
-=======
 plain:
 	function(username, realm)
 		return password, state;
->>>>>>> 9a77245f
 	end
 
 plain-test:
@@ -96,14 +64,6 @@
 	function(username, domain, realm, encoding, digesthash)
 		return true or false, state;
 	end
-<<<<<<< HEAD
-	local function parse(data)
-		local message = {}
-		for k, v in gmatch(data, [[([%w%-]+)="?([^",]*)"?,?]]) do -- FIXME The hacky regex makes me shudder
-			message[k] = v;
-		end
-		return message;
-=======
 ]]
 
 local method = {};
@@ -120,111 +80,15 @@
 	for _, backend_name in ipairs(backends) do
 		if backend_mechanism[backend_name] == nil then backend_mechanism[backend_name] = {}; end
 		t_insert(backend_mechanism[backend_name], name);
->>>>>>> 9a77245f
 	end
 end
 
-<<<<<<< HEAD
-	local object = { mechanism = "DIGEST-MD5", realm = realm, credentials_handler = credentials_handler};
-
-	object.nonce = generate_uuid();
-	object.step = 0;
-	object.nonce_count = {};
-
-	function object.feed(self, message)
-		self.step = self.step + 1;
-		if (self.step == 1) then
-			local challenge = serialize({	nonce = object.nonce,
-											qop = "auth",
-											charset = "utf-8",
-											algorithm = "md5-sess",
-											realm = self.realm});
-			return "challenge", challenge;
-		elseif (self.step == 2) then
-			local response = parse(message);
-			-- check for replay attack
-			if response["nc"] then
-				if self.nonce_count[response["nc"]] then return "failure", "not-authorized" end
-			end
-
-			-- check for username, it's REQUIRED by RFC 2831
-			if not response["username"] then
-				return "failure", "malformed-request";
-			end
-			self["username"] = response["username"];
-
-			-- check for nonce, ...
-			if not response["nonce"] then
-				return "failure", "malformed-request";
-			else
-				-- check if it's the right nonce
-				if response["nonce"] ~= tostring(self.nonce) then return "failure", "malformed-request" end
-			end
-
-			if not response["cnonce"] then return "failure", "malformed-request", "Missing entry for cnonce in SASL message." end
-			if not response["qop"] then response["qop"] = "auth" end
-
-			if response["realm"] == nil or response["realm"] == "" then
-				response["realm"] = "";
-			elseif response["realm"] ~= self.realm then
-				return "failure", "not-authorized", "Incorrect realm value";
-			end
-
-			local decoder;
-			if response["charset"] == nil then
-				decoder = utf8tolatin1ifpossible;
-			elseif response["charset"] ~= "utf-8" then
-				return "failure", "incorrect-encoding", "The client's response uses "..response["charset"].." for encoding with isn't supported by sasl.lua. Supported encodings are latin or utf-8.";
-			end
-
-			local domain = "";
-			local protocol = "";
-			if response["digest-uri"] then
-				protocol, domain = response["digest-uri"]:match("(%w+)/(.*)$");
-				if protocol == nil or domain == nil then return "failure", "malformed-request" end
-			else
-				return "failure", "malformed-request", "Missing entry for digest-uri in SASL message."
-			end
-
-			--TODO maybe realm support
-			self.username = response["username"];
-			local password_encoding, Y = self.credentials_handler("DIGEST-MD5", response["username"], self.realm, response["realm"], decoder);
-			if Y == nil then return "failure", "not-authorized"
-			elseif Y == false then return "failure", "account-disabled" end
-			local A1 = "";
-			if response.authzid then
-				if response.authzid == self.username or response.authzid == self.username.."@"..self.realm then
-					-- COMPAT
-					log("warn", "Client is violating RFC 3920 (section 6.1, point 7).");
-					A1 = Y..":"..response["nonce"]..":"..response["cnonce"]..":"..response.authzid;
-				else
-					return "failure", "invalid-authzid";
-				end
-			else
-				A1 = Y..":"..response["nonce"]..":"..response["cnonce"];
-			end
-			local A2 = "AUTHENTICATE:"..protocol.."/"..domain;
-
-			local HA1 = md5(A1, true);
-			local HA2 = md5(A2, true);
-
-			local KD = HA1..":"..response["nonce"]..":"..response["nc"]..":"..response["cnonce"]..":"..response["qop"]..":"..HA2;
-			local response_value = md5(KD, true);
-
-			if response_value == response["response"] then
-				-- calculate rspauth
-				A2 = ":"..protocol.."/"..domain;
-
-				HA1 = md5(A1, true);
-				HA2 = md5(A2, true);
-=======
 -- create a new SASL object which can be used to authenticate clients
 function new(realm, profile)
 	sasl_i = {profile = profile};
 	sasl_i.realm = realm;
 	return setmetatable(sasl_i, method);
 end
->>>>>>> 9a77245f
 
 -- get a list of possible SASL mechanims to use
 function method:mechanisms()
@@ -261,7 +125,7 @@
 end
 
 -- load the mechanisms
-load_mechs = {"plain", "digest-md5"}
+load_mechs = {"plain", "digest-md5", "anonymous"}
 for _, mech in ipairs(load_mechs) do
 	local name = "util.sasl."..mech;
 	local m = require(name);
