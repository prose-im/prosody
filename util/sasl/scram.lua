--- conflicted
+++ resolved
@@ -164,11 +164,7 @@
 					return "failure", "temporary-auth-failure";
 				end
 			elseif self.profile["scram_"..hashprep(hash_name)] then
-<<<<<<< HEAD
-				local salted_password, iteration_count, salt, state = self.profile["scram-"..hash_name](self.state.name, self.realm);
-=======
 				local salted_password, iteration_count, salt, state = self.profile["scram_"..hashprep(hash_name)](self.state.name, self.realm);
->>>>>>> a48703aa
 				if state == nil then return "failure", "not-authorized"
 				elseif state == false then return "failure", "account-disabled" end
 				
