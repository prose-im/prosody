--- conflicted
+++ resolved
@@ -105,22 +105,15 @@
 		if iteration_count < 4096 then
 			log("warn", "Iteration count < 4096 which is the suggested minimum according to RFC 5802.")
 		end
+		password = saslprep(password);
+		if not password then
+			return false, "password fails SASLprep";
+		end
 		local salted_password = Hi(password, salt, iteration_count);
 		local stored_key = H(HMAC(salted_password, "Client Key"))
 		local server_key = HMAC(salted_password, "Server Key");
 		return true, stored_key, server_key
 	end
-<<<<<<< HEAD
-=======
-	password = saslprep(password);
-	if not password then
-		return false, "password fails SASLprep";
-	end
-	local salted_password = Hi(password, salt, iteration_count);
-	local stored_key = sha1(hmac_sha1(salted_password, "Client Key"))
-	local server_key = hmac_sha1(salted_password, "Server Key");
-	return true, stored_key, server_key
->>>>>>> 71c6728e
 end
 
 local function scram_gen(hash_name, H_f, HMAC_f, get_auth_db, expect_cb)
