--- conflicted
+++ resolved
@@ -32,25 +32,25 @@
 			["RSV2"] = false;
 			["RSV3"] = false;
 		};
-<<<<<<< HEAD
-		masked_data = {
-			["opcode"] = 0;
-			["length"] = 5;
-			["data"] = "hello";
-=======
 		with_mask = {
 			["opcode"] = 0;
 			["length"] = 5;
 			["data"] = "hello";
 			["key"] = " \0 \0";
->>>>>>> 64856637
 			["FIN"] = true;
 			["MASK"] = true;
 			["RSV1"] = false;
 			["RSV2"] = false;
 			["RSV3"] = false;
-<<<<<<< HEAD
-			["key"] = { 0x20, 0x20, 0x20, 0x20, };
+		};
+		empty_with_mask = {
+			["opcode"] = 0;
+			["key"] = " \0 \0";
+			["FIN"] = true;
+			["MASK"] = true;
+			["RSV1"] = false;
+			["RSV2"] = false;
+			["RSV3"] = false;
 		};
 		ping = {
 			["opcode"] = 0x9;
@@ -68,14 +68,6 @@
 			["data"] = "pong";
 			["FIN"] = true;
 			["MASK"] = false;
-=======
-		};
-		empty_with_mask = {
-			["opcode"] = 0;
-			["key"] = " \0 \0";
-			["FIN"] = true;
-			["MASK"] = true;
->>>>>>> 64856637
 			["RSV1"] = false;
 			["RSV2"] = false;
 			["RSV3"] = false;
@@ -88,14 +80,10 @@
 			assert.equal("\0\0", build(test_frames.simple_empty));
 			assert.equal("\0\5hello", build(test_frames.simple_data));
 			assert.equal("\128\0", build(test_frames.simple_fin));
-<<<<<<< HEAD
-			assert.equal("\128\133    HELLO", build(test_frames.masked_data));
+			assert.equal("\128\133 \0 \0HeLlO", build(test_frames.with_mask))
+			assert.equal("\128\128 \0 \0", build(test_frames.empty_with_mask))
 			assert.equal("\137\4ping", build(test_frames.ping));
 			assert.equal("\138\4pong", build(test_frames.pong));
-=======
-			assert.equal("\128\133 \0 \0HeLlO", build(test_frames.with_mask))
-			assert.equal("\128\128 \0 \0", build(test_frames.empty_with_mask))
->>>>>>> 64856637
 		end);
 	end);
 
@@ -105,13 +93,9 @@
 			assert.same(test_frames.simple_empty, parse("\0\0"));
 			assert.same(test_frames.simple_data, parse("\0\5hello"));
 			assert.same(test_frames.simple_fin, parse("\128\0"));
-<<<<<<< HEAD
-			assert.same(test_frames.masked_data, parse("\128\133    HELLO"));
+			assert.same(test_frames.with_mask, parse("\128\133 \0 \0HeLlO"));
 			assert.same(test_frames.ping, parse("\137\4ping"));
 			assert.same(test_frames.pong, parse("\138\4pong"));
-=======
-			assert.same(test_frames.with_mask, parse("\128\133 \0 \0HeLlO"));
->>>>>>> 64856637
 		end);
 	end);
 
